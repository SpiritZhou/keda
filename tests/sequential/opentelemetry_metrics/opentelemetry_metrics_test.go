//go:build e2e
// +build e2e

package opentelemetry_metrics_test

import (
	"bytes"
	"context"
	"fmt"
	"os/exec"
	"strings"
	"testing"
	"time"

	prommodel "github.com/prometheus/client_model/go"
	"github.com/prometheus/common/expfmt"
	"github.com/stretchr/testify/assert"
	"github.com/stretchr/testify/require"
	v1 "k8s.io/apimachinery/pkg/apis/meta/v1"
	"k8s.io/client-go/kubernetes"

	"github.com/kedacore/keda/v2/pkg/metricscollector"
	. "github.com/kedacore/keda/v2/tests/helper"
)

const (
	testName              = "opentelemetry-metrics-test"
	labelScaledObject     = "scaledObject"
	labelType             = "type"
	labelCloudEventSource = "cloudEventSource"
	eventsink             = "eventsink"
	eventsinkValue        = "opentelemetry-metrics-test-ce"
	eventsinkType         = "eventsinktype"
	eventsinkTypeValue    = "http"
)

var (
	testNamespace                            = fmt.Sprintf("%s-ns", testName)
	deploymentName                           = fmt.Sprintf("%s-deployment", testName)
	monitoredDeploymentName                  = fmt.Sprintf("%s-monitored", testName)
	scaledObjectName                         = fmt.Sprintf("%s-so", testName)
	wrongScaledObjectName                    = fmt.Sprintf("%s-wrong", testName)
	wrongScalerName                          = fmt.Sprintf("%s-wrong-scaler", testName)
	cronScaledJobName                        = fmt.Sprintf("%s-cron-sj", testName)
	clientName                               = fmt.Sprintf("%s-client", testName)
<<<<<<< HEAD
	cloudEventSourceName                     = fmt.Sprintf("%s-ce", testName)
	wrongCloudEventSourceName                = fmt.Sprintf("%s-ce-w", testName)
	cloudEventHTTPReceiverName               = fmt.Sprintf("%s-cloudevent-http-receiver", testName)
	cloudEventHTTPServiceName                = fmt.Sprintf("%s-cloudevent-http-service", testName)
	cloudEventHTTPServiceURL                 = fmt.Sprintf("http://%s.%s.svc.cluster.local:8899", cloudEventHTTPServiceName, testNamespace)
	kedaOperatorCollectorPrometheusExportURL = "http://opentelemetry-collector.default.svc.cluster.local:8889/metrics"
=======
	kedaOperatorCollectorPrometheusExportURL = "http://opentelemetry-collector.open-telemetry-system.svc.cluster.local:8889/metrics"
>>>>>>> 9700b8f3
	namespaceString                          = "namespace"
	kedaNamespace                            = "keda"
	kedaOperatorDeploymentName               = "keda-operator"
	operatorLabelSelector                    = "app=keda-operator"
)

type templateData struct {
	TestName                   string
	TestNamespace              string
	DeploymentName             string
	ScaledObjectName           string
	WrongScaledObjectName      string
	WrongScalerName            string
	CronScaledJobName          string
	MonitoredDeploymentName    string
	ClientName                 string
	CloudEventSourceName       string
	WrongCloudEventSourceName  string
	CloudEventHTTPReceiverName string
	CloudEventHTTPServiceName  string
	CloudEventHTTPServiceURL   string
}

const (
	monitoredDeploymentTemplate = `
apiVersion: apps/v1
kind: Deployment
metadata:
  name: {{.MonitoredDeploymentName}}
  namespace: {{.TestNamespace}}
  labels:
    app: {{.MonitoredDeploymentName}}
spec:
  replicas: 4
  selector:
    matchLabels:
      app: {{.MonitoredDeploymentName}}
  template:
    metadata:
      labels:
        app: {{.MonitoredDeploymentName}}
    spec:
      containers:
        - name: {{.MonitoredDeploymentName}}
          image: nginxinc/nginx-unprivileged
`

	deploymentTemplate = `
apiVersion: apps/v1
kind: Deployment
metadata:
  name: {{.DeploymentName}}
  namespace: {{.TestNamespace}}
  labels:
    app: {{.DeploymentName}}
spec:
  replicas: 1
  selector:
    matchLabels:
      app: {{.DeploymentName}}
  template:
    metadata:
      labels:
        app: {{.DeploymentName}}
    spec:
      containers:
        - name: {{.DeploymentName}}
          image: nginxinc/nginx-unprivileged
`

	scaledObjectTemplate = `
apiVersion: keda.sh/v1alpha1
kind: ScaledObject
metadata:
  name: {{.ScaledObjectName}}
  namespace: {{.TestNamespace}}
spec:
  scaleTargetRef:
    name: {{.DeploymentName}}
  pollingInterval: 5
  idleReplicaCount: 0
  minReplicaCount: 1
  maxReplicaCount: 2
  cooldownPeriod: 10
  triggers:
    - type: kubernetes-workload
      metadata:
        podSelector: 'app={{.MonitoredDeploymentName}}'
        value: '1'
`

	wrongScaledObjectTemplate = `
apiVersion: keda.sh/v1alpha1
kind: ScaledObject
metadata:
  name: {{.WrongScaledObjectName}}
  namespace: {{.TestNamespace}}
spec:
  scaleTargetRef:
    name: {{.DeploymentName}}
  pollingInterval: 2
  idleReplicaCount: 0
  minReplicaCount: 1
  maxReplicaCount: 2
  cooldownPeriod: 10
  triggers:
    - type: prometheus
      name: {{.WrongScalerName}}
      metadata:
        serverAddress: http://keda-prometheus.keda.svc.cluster.local:8080
        metricName: keda_scaler_errors_total
        threshold: '1'
        query: 'keda_scaler_errors_total{namespace="{{.TestNamespace}}",scaledObject="{{.WrongScaledObjectName}}"}'
`

	cronScaledJobTemplate = `
apiVersion: keda.sh/v1alpha1
kind: ScaledJob
metadata:
  name: {{.CronScaledJobName}}
  namespace: {{.TestNamespace}}
spec:
  jobTargetRef:
    template:
      spec:
        containers:
        - name: external-executor
          image: busybox
          command:
          - sleep
          - "30"
          imagePullPolicy: IfNotPresent
        restartPolicy: Never
    backoffLimit: 1
  pollingInterval: 5
  maxReplicaCount: 3
  successfulJobsHistoryLimit: 0
  failedJobsHistoryLimit: 0
  triggers:
  - type: cron
    metadata:
      timezone: Etc/UTC
      start: 0 * * * *
      end: 1 * * * *
      desiredReplicas: '4'
  - type: cron
    metadata:
      timezone: Etc/UTC
      start: 1 * * * *
      end: 2 * * * *
      desiredReplicas: '4'
`

	clientTemplate = `
apiVersion: v1
kind: Pod
metadata:
  name: {{.ClientName}}
  namespace: {{.TestNamespace}}
spec:
  containers:
  - name: {{.ClientName}}
    image: curlimages/curl
    command:
      - sh
      - -c
      - "exec tail -f /dev/null"`

	authenticationTemplate = `
apiVersion: v1
kind: Secret
metadata:
  name: {{.TestName}}-secret
  namespace: {{.TestNamespace}}
type: Opaque
stringData:
  key: value
---
apiVersion: keda.sh/v1alpha1
kind: TriggerAuthentication
metadata:
  name: {{.TestName}}-ta1
  namespace: {{.TestNamespace}}
spec:
  secretTargetRef:
  - parameter: param
    name: {{.TestName}}-secret
    key: key
---
apiVersion: keda.sh/v1alpha1
kind: TriggerAuthentication
metadata:
  name: {{.TestName}}-ta2
  namespace: {{.TestNamespace}}
spec:
  secretTargetRef:
  - parameter: param
    name: {{.TestName}}-secret
    key: key
---
apiVersion: keda.sh/v1alpha1
kind: ClusterTriggerAuthentication
metadata:
  name: {{.TestName}}-cta
  namespace: {{.TestNamespace}}
spec:
  secretTargetRef:
  - parameter: param
    name: {{.TestName}}-secret
    key: key
---
`
	scaledObjectPausedTemplate = `
apiVersion: keda.sh/v1alpha1
kind: ScaledObject
metadata:
  name: {{.ScaledObjectName}}
  namespace: {{.TestNamespace}}
  annotations:
    autoscaling.keda.sh/paused-replicas: "2"
spec:
  scaleTargetRef:
    name: {{.DeploymentName}}
  pollingInterval: 5
  idleReplicaCount: 0
  minReplicaCount: 1
  maxReplicaCount: 2
  cooldownPeriod: 10
  triggers:
    - type: kubernetes-workload
      metadata:
        podSelector: 'app={{.MonitoredDeploymentName}}'
        value: '1'
`

	cloudEventSourceTemplate = `
apiVersion: eventing.keda.sh/v1alpha1
kind: CloudEventSource
metadata:
  name: {{.CloudEventSourceName}}
  namespace: {{.TestNamespace}}
spec:
  clusterName: cluster-sample
  destination:
    http:
      uri: {{.CloudEventHTTPServiceURL}}
`
	wrongCloudEventSourceTemplate = `
apiVersion: eventing.keda.sh/v1alpha1
kind: CloudEventSource
metadata:
  name: {{.WrongCloudEventSourceName}}
  namespace: {{.TestNamespace}}
spec:
  clusterName: cluster-sample
  destination:
    http:
      uri: http://fo.wo
`

	cloudEventHTTPServiceTemplate = `
  apiVersion: v1
  kind: Service
  metadata:
    name: {{.CloudEventHTTPServiceName}}
    namespace: {{.TestNamespace}}
  spec:
    type: ClusterIP
    ports:
    - protocol: TCP
      port: 8899
      targetPort: 8899
    selector:
      app: {{.CloudEventHTTPReceiverName}}
  `

	cloudEventHTTPReceiverTemplate = `
  apiVersion: apps/v1
  kind: Deployment
  metadata:
    labels:
      deploy: {{.CloudEventHTTPReceiverName}}
    name: {{.CloudEventHTTPReceiverName}}
    namespace: {{.TestNamespace}}
  spec:
    selector:
      matchLabels:
        app: {{.CloudEventHTTPReceiverName}}
    replicas: 1
    template:
      metadata:
        labels:
          app: {{.CloudEventHTTPReceiverName}}
      spec:
        containers:
        - name: httpreceiver
          image: ghcr.io/kedacore/tests-cloudevents-http:latest
          ports:
          - containerPort: 8899
          resources:
            requests:
              cpu: "200m"
            limits:
              cpu: "500m"
  `
)

func TestOpenTelemetryMetrics(t *testing.T) {
	// setup
	t.Log("--- setting up ---")

	// Create kubernetes resources
	kc := GetKubernetesClient(t)
	data, templates := getTemplateData()

	CreateKubernetesResources(t, kc, testNamespace, data, templates)

	// restart KEDA operator to ensure that all the metrics are sent to the collector
	DeletePodsInNamespaceBySelector(t, kc, operatorLabelSelector, kedaNamespace)
	assert.True(t, WaitForDeploymentReplicaReadyCount(t, kc, kedaOperatorDeploymentName, kedaNamespace, 1, 60, 2),
		"replica count should be 1 after 2 minute")

	// scaling to max replica count to ensure the counter is registered before we test it
	assert.True(t, WaitForDeploymentReplicaReadyCount(t, kc, deploymentName, testNamespace, 2, 60, 2),
		"replica count should be 2 after 2 minute")

	testScalerMetricValue(t)
	testScalerMetricLatency(t)
	testScalerActiveMetric(t)
	testScaledObjectErrors(t, data)
	testScalerErrors(t, data)
	testOperatorMetrics(t, kc, data)
	testScalableObjectMetrics(t)
	testScaledObjectPausedMetric(t, data)
	testCloudEventEmitted(t, data)
	testCloudeventSourceSink(t)
	testCloudEventEmittedError(t, data)

	// cleanup
	DeleteKubernetesResources(t, testNamespace, data, templates)
}

func getTemplateData() (templateData, []Template) {
	return templateData{
			TestName:                   testName,
			TestNamespace:              testNamespace,
			DeploymentName:             deploymentName,
			ScaledObjectName:           scaledObjectName,
			WrongScaledObjectName:      wrongScaledObjectName,
			WrongScalerName:            wrongScalerName,
			MonitoredDeploymentName:    monitoredDeploymentName,
			ClientName:                 clientName,
			CronScaledJobName:          cronScaledJobName,
			CloudEventSourceName:       cloudEventSourceName,
			WrongCloudEventSourceName:  wrongCloudEventSourceName,
			CloudEventHTTPReceiverName: cloudEventHTTPReceiverName,
			CloudEventHTTPServiceName:  cloudEventHTTPServiceName,
			CloudEventHTTPServiceURL:   cloudEventHTTPServiceURL,
		}, []Template{
			{Name: "deploymentTemplate", Config: deploymentTemplate},
			{Name: "monitoredDeploymentTemplate", Config: monitoredDeploymentTemplate},
			{Name: "scaledObjectTemplate", Config: scaledObjectTemplate},
			{Name: "clientTemplate", Config: clientTemplate},
			{Name: "authenticatioNTemplate", Config: authenticationTemplate},
			{Name: "cloudEventHTTPReceiverTemplate", Config: cloudEventHTTPReceiverTemplate},
			{Name: "cloudEventHTTPServiceTemplate", Config: cloudEventHTTPServiceTemplate},
		}
}

func fetchAndParsePrometheusMetrics(t *testing.T, cmd string) map[string]*prommodel.MetricFamily {
	out, _, err := ExecCommandOnSpecificPod(t, clientName, testNamespace, cmd)
	assert.NoErrorf(t, err, "cannot execute command - %s", err)

	parser := expfmt.TextParser{}
	// Ensure EOL
	reader := strings.NewReader(strings.ReplaceAll(out, "\r\n", "\n"))
	families, err := parser.TextToMetricFamilies(reader)
	assert.NoErrorf(t, err, "cannot parse metrics - %s", err)

	return families
}

func testScalerMetricValue(t *testing.T) {
	t.Log("--- testing scaler metric value ---")
	family := fetchAndParsePrometheusMetrics(t, fmt.Sprintf("curl --insecure %s", kedaOperatorCollectorPrometheusExportURL))

	val, ok := family["keda_scaler_metrics_value"]
	assert.True(t, ok, "keda_scaler_metrics_value not available")
	if ok {
		var found bool
		metrics := val.GetMetric()
		for _, metric := range metrics {
			labels := metric.GetLabel()
			for _, label := range labels {
				if *label.Name == labelScaledObject && *label.Value == scaledObjectName {
					assert.Equal(t, float64(4), *metric.Gauge.Value)
					found = true
				}
			}
		}
		assert.Equal(t, true, found)
	}
}

func testScaledObjectErrors(t *testing.T, data templateData) {
	t.Log("--- testing scaled object errors ---")

	KubectlDeleteWithTemplate(t, data, "scaledObjectTemplate", scaledObjectTemplate)
	time.Sleep(2 * time.Second)
	KubectlApplyWithTemplate(t, data, "wrongScaledObjectTemplate", wrongScaledObjectTemplate)

	time.Sleep(20 * time.Second)

	family := fetchAndParsePrometheusMetrics(t, fmt.Sprintf("curl --insecure %s", kedaOperatorCollectorPrometheusExportURL))
	val, ok := family["keda_scaledobject_errors_total"]
	assert.True(t, ok, "keda_scaledobject_errors_total not available")
	if ok {
		errCounterVal1 := getErrorMetricsValue(val)

		// wait for 2 seconds as pollinginterval is 2
		time.Sleep(5 * time.Second)

		family = fetchAndParsePrometheusMetrics(t, fmt.Sprintf("curl --insecure %s", kedaOperatorCollectorPrometheusExportURL))
		val, ok := family["keda_scaledobject_errors_total"]
		assert.True(t, ok, "keda_scaledobject_errors_total not available")
		if ok {
			errCounterVal2 := getErrorMetricsValue(val)
			assert.NotEqual(t, errCounterVal2, float64(0))
			assert.GreaterOrEqual(t, errCounterVal2, errCounterVal1)
		}
	}

	KubectlDeleteWithTemplate(t, data, "wrongScaledObjectTemplate", wrongScaledObjectTemplate)
	time.Sleep(2 * time.Second)
	KubectlApplyWithTemplate(t, data, "scaledObjectTemplate", scaledObjectTemplate)
	// wait for 10 seconds to correctly fetch metrics.
	time.Sleep(10 * time.Second)
}

func testScalerErrors(t *testing.T, data templateData) {
	t.Log("--- testing scaler errors ---")

	KubectlDeleteWithTemplate(t, data, "scaledObjectTemplate", scaledObjectTemplate)
	time.Sleep(2 * time.Second)
	KubectlApplyWithTemplate(t, data, "wrongScaledObjectTemplate", wrongScaledObjectTemplate)

	time.Sleep(15 * time.Second)

	family := fetchAndParsePrometheusMetrics(t, fmt.Sprintf("curl --insecure %s", kedaOperatorCollectorPrometheusExportURL))
	val, ok := family["keda_scaler_errors_total"]
	assert.True(t, ok, "keda_scaler_errors_total not available")
	if ok {
		errCounterVal1 := getErrorMetricsValue(val)

		// wait for 10 seconds to correctly fetch metrics.
		time.Sleep(5 * time.Second)

		family = fetchAndParsePrometheusMetrics(t, fmt.Sprintf("curl --insecure %s", kedaOperatorCollectorPrometheusExportURL))
		val, ok := family["keda_scaler_errors_total"]
		assert.True(t, ok, "keda_scaler_errors_total not available")
		if ok {
			errCounterVal2 := getErrorMetricsValue(val)
			assert.NotEqual(t, errCounterVal2, float64(0))
			assert.GreaterOrEqual(t, errCounterVal2, errCounterVal1)
		}
	}

	KubectlDeleteWithTemplate(t, data, "wrongScaledObjectTemplate", wrongScaledObjectTemplate)
	time.Sleep(2 * time.Second)
	KubectlApplyWithTemplate(t, data, "scaledObjectTemplate", scaledObjectTemplate)
}

func getErrorMetricsValue(val *prommodel.MetricFamily) float64 {
	switch val.GetName() {
	case "keda_scaledobject_errors_total":
		metrics := val.GetMetric()
		for _, metric := range metrics {
			labels := metric.GetLabel()
			for _, label := range labels {
				if *label.Name == "scaledObject" && *label.Value == wrongScaledObjectName {
					return *metric.Counter.Value
				}
			}
		}
	case "keda_scaler_errors_total":
		metrics := val.GetMetric()
		for _, metric := range metrics {
			labels := metric.GetLabel()
			for _, label := range labels {
				if *label.Name == "scaler" && *label.Value == wrongScalerName {
					return *metric.Counter.Value
				}
			}
		}
	}
	return 0
}

func testScalerMetricLatency(t *testing.T) {
	t.Log("--- testing scaler metric latency ---")

	family := fetchAndParsePrometheusMetrics(t, fmt.Sprintf("curl --insecure %s", kedaOperatorCollectorPrometheusExportURL))

	val, ok := family["keda_scaler_metrics_latency"]
	assert.True(t, ok, "keda_scaler_metrics_latency not available")
	if ok {
		var found bool
		metrics := val.GetMetric()
		for _, metric := range metrics {
			labels := metric.GetLabel()
			for _, label := range labels {
				if *label.Name == labelScaledObject && *label.Value == scaledObjectName {
					assert.Equal(t, float64(0), *metric.Gauge.Value)
					found = true
				}
			}
		}
		assert.Equal(t, true, found)
	}
}

func testScalableObjectMetrics(t *testing.T) {
	t.Log("--- testing scalable objects latency ---")

	family := fetchAndParsePrometheusMetrics(t, fmt.Sprintf("curl --insecure %s", kedaOperatorCollectorPrometheusExportURL))

	val, ok := family["keda_internal_scale_loop_latency"]
	assert.True(t, ok, "keda_internal_scale_loop_latency not available")
	if ok {
		var found bool
		metrics := val.GetMetric()

		// check scaledobject loop
		found = false
		for _, metric := range metrics {
			labels := metric.GetLabel()
			for _, label := range labels {
				if *label.Name == labelType && *label.Value == "scaledobject" {
					found = true
				}
			}
		}
		assert.Equal(t, true, found)

		// check scaledjob loop
		found = false
		for _, metric := range metrics {
			labels := metric.GetLabel()
			for _, label := range labels {
				if *label.Name == labelType && *label.Value == "scaledjob" {
					found = true
				}
			}
		}
		assert.Equal(t, true, found)
	}
}

func testScalerActiveMetric(t *testing.T) {
	t.Log("--- testing scaler active metric ---")

	family := fetchAndParsePrometheusMetrics(t, fmt.Sprintf("curl --insecure %s", kedaOperatorCollectorPrometheusExportURL))

	val, ok := family["keda_scaler_active"]
	assert.True(t, ok, "keda_scaler_active not available")
	if ok {
		var found bool
		metrics := val.GetMetric()
		for _, metric := range metrics {
			labels := metric.GetLabel()
			for _, label := range labels {
				if *label.Name == labelScaledObject && *label.Value == scaledObjectName {
					assert.Equal(t, float64(1), *metric.Gauge.Value)
					found = true
				}
			}
		}
		assert.Equal(t, true, found)
	}
}

func testScaledObjectPausedMetric(t *testing.T, data templateData) {
	t.Log("--- testing scaleobject pause metric ---")

	// Pause the ScaledObject
	KubectlApplyWithTemplate(t, data, "scaledObjectPausedTemplate", scaledObjectPausedTemplate)

	time.Sleep(20 * time.Second)
	// Check that the paused metric is now true
	families := fetchAndParsePrometheusMetrics(t, fmt.Sprintf("curl --insecure %s", kedaOperatorCollectorPrometheusExportURL))
	assertScaledObjectPausedMetric(t, families, scaledObjectName, true)

	// Unpause the ScaledObject
	KubectlApplyWithTemplate(t, data, "scaledObjectTemplate", scaledObjectTemplate)

	time.Sleep(20 * time.Second)
	// Check that the paused metric is back to false
	families = fetchAndParsePrometheusMetrics(t, fmt.Sprintf("curl --insecure %s", kedaOperatorCollectorPrometheusExportURL))
	assertScaledObjectPausedMetric(t, families, scaledObjectName, false)
}

func testOperatorMetrics(t *testing.T, kc *kubernetes.Clientset, data templateData) {
	t.Log("--- testing operator metrics ---")
	testOperatorMetricValues(t, kc)

	KubectlApplyWithTemplate(t, data, "cronScaledJobTemplate", cronScaledJobTemplate)
	testOperatorMetricValues(t, kc)

	KubectlDeleteWithTemplate(t, data, "cronScaledJobTemplate", cronScaledJobTemplate)
	testOperatorMetricValues(t, kc)
}

func getOperatorMetricsManually(t *testing.T, kc *kubernetes.Clientset) (map[string]int, map[string]map[string]int) {
	kedaKc := GetKedaKubernetesClient(t)

	triggerTotals := make(map[string]int)
	crTotals := map[string]map[string]int{
		"scaled_object":                  {},
		"scaled_job":                     {},
		"trigger_authentication":         {},
		"cluster_trigger_authentication": {},
	}

	namespaceList, err := kc.CoreV1().Namespaces().List(context.Background(), v1.ListOptions{})
	assert.NoErrorf(t, err, "failed to list namespaces - %s", err)

	clusterTriggerAuthenticationList, err := kedaKc.ClusterTriggerAuthentications().List(context.Background(), v1.ListOptions{})
	assert.NoErrorf(t, err, "failed to list clusterTriggerAuthentications with err - %s")

	for _, clusterTriggerAuth := range clusterTriggerAuthenticationList.Items {
		namespace := clusterTriggerAuth.Namespace
		if namespace == "" {
			namespace = "default"
		}
		crTotals[metricscollector.ClusterTriggerAuthenticationResource][namespace]++
	}

	for _, namespace := range namespaceList.Items {
		namespaceName := namespace.Name
		if namespace.Name == "" {
			namespaceName = "default"
		}

		scaledObjectList, err := kedaKc.ScaledObjects(namespace.Name).List(context.Background(), v1.ListOptions{})
		assert.NoErrorf(t, err, "failed to list scaledObjects in namespace - %s with err - %s", namespace.Name, err)

		crTotals[metricscollector.ScaledObjectResource][namespaceName] = len(scaledObjectList.Items)
		for _, scaledObject := range scaledObjectList.Items {
			for _, trigger := range scaledObject.Spec.Triggers {
				triggerTotals[trigger.Type]++
			}
		}

		scaledJobList, err := kedaKc.ScaledJobs(namespace.Name).List(context.Background(), v1.ListOptions{})
		assert.NoErrorf(t, err, "failed to list scaledJobs in namespace - %s with err - %s", namespace.Name, err)

		crTotals[metricscollector.ScaledJobResource][namespaceName] = len(scaledJobList.Items)
		for _, scaledJob := range scaledJobList.Items {
			for _, trigger := range scaledJob.Spec.Triggers {
				triggerTotals[trigger.Type]++
			}
		}

		triggerAuthList, err := kedaKc.TriggerAuthentications(namespace.Name).List(context.Background(), v1.ListOptions{})
		assert.NoErrorf(t, err, "failed to list triggerAuthentications in namespace - %s with err - %s", namespace.Name, err)

		crTotals[metricscollector.TriggerAuthenticationResource][namespaceName] = len(triggerAuthList.Items)
	}

	return triggerTotals, crTotals
}

func testOperatorMetricValues(t *testing.T, kc *kubernetes.Clientset) {
	// wait for 5 seconds to correctly fetch metrics.
	time.Sleep(5 * time.Second)

	families := fetchAndParsePrometheusMetrics(t, fmt.Sprintf("curl --insecure %s", kedaOperatorCollectorPrometheusExportURL))
	expectedTriggerTotals, expectedCrTotals := getOperatorMetricsManually(t, kc)

	checkTriggerTotalValues(t, families, expectedTriggerTotals)
	checkCRTotalValues(t, families, expectedCrTotals)
	checkBuildInfo(t, families)
}

func checkBuildInfo(t *testing.T, families map[string]*prommodel.MetricFamily) {
	t.Log("--- testing build info metric ---")

	family, ok := families["keda_build_info"]
	assert.True(t, ok, "keda_build_info not available")
	if !ok {
		return
	}

	latestCommit := getLatestCommit(t)
	expected := map[string]string{
		"git_commit": latestCommit,
		"goos":       "linux",
	}

	metrics := family.GetMetric()
	for _, metric := range metrics {
		labels := metric.GetLabel()
		for _, labelPair := range labels {
			if expectedValue, ok := expected[*labelPair.Name]; ok {
				assert.EqualValues(t, expectedValue, *labelPair.Value, "values do not match for label %s", *labelPair.Name)
			}
		}
		assert.EqualValues(t, 1, metric.GetGauge().GetValue())
	}
}

func getLatestCommit(t *testing.T) string {
	cmd := exec.Command("git", "rev-parse", "HEAD")
	var out bytes.Buffer
	cmd.Stdout = &out
	err := cmd.Run()
	require.NoError(t, err)

	return strings.Trim(out.String(), "\n")
}

func checkTriggerTotalValues(t *testing.T, families map[string]*prommodel.MetricFamily, expected map[string]int) {
	t.Log("--- testing trigger total metrics ---")

	family, ok := families["keda_trigger_totals"]
	assert.True(t, ok, "keda_trigger_totals not available")
	if !ok {
		return
	}

	metrics := family.GetMetric()
	for _, metric := range metrics {
		labels := metric.GetLabel()
		for _, label := range labels {
			if *label.Name == labelType {
				triggerType := *label.Value
				metricValue := *metric.Gauge.Value
				expectedMetricValue := float64(expected[triggerType])

				assert.Equalf(t, expectedMetricValue, metricValue, "expected %f got %f for trigger type %s",
					expectedMetricValue, metricValue, triggerType)

				delete(expected, triggerType)
			}
		}
	}

	assert.Equal(t, 0, len(expected))
}

func checkCRTotalValues(t *testing.T, families map[string]*prommodel.MetricFamily, expected map[string]map[string]int) {
	t.Log("--- testing resource total metrics ---")

	family, ok := families["keda_resource_totals"]
	assert.True(t, ok, "keda_resource_totals not available")
	if !ok {
		return
	}

	metrics := family.GetMetric()
	for _, metric := range metrics {
		labels := metric.GetLabel()
		var namespace, crType string
		for _, label := range labels {
			if *label.Name == labelType {
				crType = *label.Value
			} else if *label.Name == namespaceString {
				namespace = *label.Value
			}
		}

		metricValue := *metric.Gauge.Value
		expectedMetricValue := float64(expected[crType][namespace])

		assert.Equalf(t, expectedMetricValue, metricValue, "expected %f got %f for cr type %s & namespace %s",
			expectedMetricValue, metricValue, crType, namespace)
	}
}

func assertScaledObjectPausedMetric(t *testing.T, families map[string]*prommodel.MetricFamily, scaledObjectName string, expected bool) {
	family, ok := families["keda_scaled_object_paused"]
	assert.True(t, ok, "keda_scaled_object_paused not available")
	if !ok {
		return
	}

	metricValue := 0.0
	metrics := family.GetMetric()
	for _, metric := range metrics {
		labels := metric.GetLabel()
		for _, label := range labels {
			if *label.Name == labelScaledObject && *label.Value == scaledObjectName {
				metricValue = *metric.Gauge.Value
			}
		}
	}
	expectedMetricValue := 0
	if expected {
		expectedMetricValue = 1
	}
	assert.Equal(t, float64(expectedMetricValue), metricValue)
}

func testCloudEventEmitted(t *testing.T, data templateData) {
	t.Log("--- testing cloudevent emitted ---")

	KubectlDeleteWithTemplate(t, data, "scaledObjectTemplate", scaledObjectTemplate)
	KubectlApplyWithTemplate(t, data, "cloudEventSourceTemplate", cloudEventSourceTemplate)
	KubectlApplyWithTemplate(t, data, "scaledObjectTemplate", scaledObjectTemplate)

	time.Sleep(10 * time.Second)
	family := fetchAndParsePrometheusMetrics(t, fmt.Sprintf("curl --insecure %s", kedaOperatorCollectorPrometheusExportURL))

	if val, ok := family["keda_cloudeventsource_emitted_total"]; ok {
		var found bool
		metrics := val.GetMetric()
		for _, metric := range metrics {
			labels := metric.GetLabel()
			for _, label := range labels {
				if *label.Name == labelCloudEventSource && *label.Value == cloudEventSourceName {
					assert.GreaterOrEqual(t, *metric.Counter.Value, float64(1))
					found = true
				}
			}
		}
		assert.Equal(t, true, found)
	} else {
		t.Errorf("metric not available")
	}
}

func testCloudeventSourceSink(t *testing.T) {
	t.Log("--- testing cloudeventsource sink ---")

	family := fetchAndParsePrometheusMetrics(t, fmt.Sprintf("curl --insecure %s", kedaOperatorCollectorPrometheusExportURL))

	if val, ok := family["keda_cloudeventsource_sink"]; ok {
		var found bool
		metrics := val.GetMetric()
		for _, metric := range metrics {
			labels := metric.GetLabel()
			var matcheventsink = false
			var matcheventsinktype = false
			for _, label := range labels {
				if *label.Name == eventsinkType && *label.Value == eventsinkTypeValue {
					matcheventsinktype = true
				}
				if *label.Name == eventsink && *label.Value == eventsinkValue {
					matcheventsink = true
				}
			}
			if matcheventsink && matcheventsinktype {
				assert.Equal(t, float64(1), *metric.Gauge.Value)
				found = true
			}
		}
		assert.Equal(t, true, found)
	} else {
		t.Errorf("metric not available")
	}
}

func testCloudEventEmittedError(t *testing.T, data templateData) {
	t.Log("--- testing cloudevent emitted error ---")

	KubectlDeleteWithTemplate(t, data, "scaledObjectTemplate", scaledObjectTemplate)
	KubectlDeleteWithTemplate(t, data, "cloudEventSourceTemplate", cloudEventSourceTemplate)
	KubectlApplyWithTemplate(t, data, "wrongCloudEventSourceTemplate", wrongCloudEventSourceTemplate)
	time.Sleep(1 * time.Second)
	KubectlApplyWithTemplate(t, data, "scaledObjectTemplate", scaledObjectTemplate)

	time.Sleep(10 * time.Second)
	family := fetchAndParsePrometheusMetrics(t, fmt.Sprintf("curl --insecure %s", kedaOperatorCollectorPrometheusExportURL))

	if val, ok := family["keda_cloudeventsource_emitted_errors_total"]; ok {
		var found bool
		metrics := val.GetMetric()
		for _, metric := range metrics {
			labels := metric.GetLabel()
			for _, label := range labels {
				if *label.Name == labelCloudEventSource && *label.Value == cloudEventSourceName {
					assert.Equal(t, float64(5), *metric.Counter.Value)
					found = true
				}
			}
		}
		assert.Equal(t, true, found)
	} else {
		t.Errorf("metric not available")
	}

	KubectlDeleteWithTemplate(t, data, "wrongCloudEventSourceTemplate", wrongCloudEventSourceTemplate)
	KubectlApplyWithTemplate(t, data, "cloudEventSourceTemplate", cloudEventSourceTemplate)
}<|MERGE_RESOLUTION|>--- conflicted
+++ resolved
@@ -43,16 +43,12 @@
 	wrongScalerName                          = fmt.Sprintf("%s-wrong-scaler", testName)
 	cronScaledJobName                        = fmt.Sprintf("%s-cron-sj", testName)
 	clientName                               = fmt.Sprintf("%s-client", testName)
-<<<<<<< HEAD
 	cloudEventSourceName                     = fmt.Sprintf("%s-ce", testName)
 	wrongCloudEventSourceName                = fmt.Sprintf("%s-ce-w", testName)
 	cloudEventHTTPReceiverName               = fmt.Sprintf("%s-cloudevent-http-receiver", testName)
 	cloudEventHTTPServiceName                = fmt.Sprintf("%s-cloudevent-http-service", testName)
 	cloudEventHTTPServiceURL                 = fmt.Sprintf("http://%s.%s.svc.cluster.local:8899", cloudEventHTTPServiceName, testNamespace)
-	kedaOperatorCollectorPrometheusExportURL = "http://opentelemetry-collector.default.svc.cluster.local:8889/metrics"
-=======
 	kedaOperatorCollectorPrometheusExportURL = "http://opentelemetry-collector.open-telemetry-system.svc.cluster.local:8889/metrics"
->>>>>>> 9700b8f3
 	namespaceString                          = "namespace"
 	kedaNamespace                            = "keda"
 	kedaOperatorDeploymentName               = "keda-operator"
