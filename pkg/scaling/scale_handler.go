--- conflicted
+++ resolved
@@ -630,22 +630,13 @@
 				activationValue = targetValue
 			}
 
-<<<<<<< HEAD
-			metricName := spec.External.Metric.Name
-
-			var latency int64
-			metrics, isMetricActive, latency, err := cache.GetMetricsAndActivityForScaler(ctx, scalerIndex, metricName)
-			if latency != -1 {
-				metricscollector.RecordScalerLatency(scaledObject.Namespace, scaledObject.Name, scalerName, scalerIndex, metricName, float64(latency))
-=======
 			for _, metric := range matchingMetrics {
 				value := metric.Value.AsApproximateFloat64()
-				prommetrics.RecordScalerMetric(scaledObject.Namespace, scaledObject.Name, kedav1alpha1.CompositeMetricName, 0, metric.MetricName, value)
-				prommetrics.RecordScalerActive(scaledObject.Namespace, scaledObject.Name, kedav1alpha1.CompositeMetricName, 0, metric.MetricName, value > activationValue)
+				metricscollector.RecordScalerMetric(scaledObject.Namespace, scaledObject.Name, kedav1alpha1.CompositeMetricName, 0, metric.MetricName, value)
+				metricscollector.RecordScalerActive(scaledObject.Namespace, scaledObject.Name, kedav1alpha1.CompositeMetricName, 0, metric.MetricName, value > activationValue)
 				if !isScaledObjectActive {
 					isScaledObjectActive = value > activationValue
 				}
->>>>>>> d593951e
 			}
 		}
 	}
@@ -707,7 +698,7 @@
 		var latency int64
 		metrics, isMetricActive, latency, err := cache.GetMetricsAndActivityForScaler(ctx, scalerIndex, metricName)
 		if latency != -1 {
-			prommetrics.RecordScalerLatency(scaledObject.Namespace, scaledObject.Name, scalerName, scalerIndex, metricName, float64(latency))
+			metricscollector.RecordScalerLatency(scaledObject.Namespace, scaledObject.Name, scalerName, scalerIndex, metricName, float64(latency))
 		}
 		result.Metrics = append(result.Metrics, metrics...)
 		logger.V(1).Info("Getting metrics and activity from scaler", "scaler", scalerName, "metricName", metricName, "metrics", metrics, "activity", isMetricActive, "scalerError", err)
@@ -728,23 +719,14 @@
 			} else {
 				logger.Error(err, "error getting scale decision", "scaler", scalerName)
 				cache.Recorder.Event(scaledObject, corev1.EventTypeWarning, eventreason.KEDAScalerFailed, err.Error())
-<<<<<<< HEAD
-			} else {
-				for _, metric := range metrics {
-					metricValue := metric.Value.AsApproximateFloat64()
-					metricscollector.RecordScalerMetric(scaledObject.Namespace, scaledObject.Name, scalerName, scalerIndex, metric.MetricName, metricValue)
-				}
-
-=======
 			}
 		} else {
 			result.IsActive = isMetricActive
 			for _, metric := range metrics {
 				metricValue := metric.Value.AsApproximateFloat64()
-				prommetrics.RecordScalerMetric(scaledObject.Namespace, scaledObject.Name, scalerName, scalerIndex, metric.MetricName, metricValue)
+				metricscollector.RecordScalerMetric(scaledObject.Namespace, scaledObject.Name, scalerName, scalerIndex, metric.MetricName, metricValue)
 			}
 			if !scaledObject.IsUsingModifiers() {
->>>>>>> d593951e
 				if isMetricActive {
 					if spec.External != nil {
 						logger.V(1).Info("Scaler for scaledObject is active", "scaler", scalerName, "metricName", metricName)
@@ -753,13 +735,8 @@
 						logger.V(1).Info("Scaler for scaledObject is active", "scaler", scalerName, "metricName", spec.Resource.Name)
 					}
 				}
-				prommetrics.RecordScalerActive(scaledObject.Namespace, scaledObject.Name, scalerName, scalerIndex, metricName, isMetricActive)
-			}
-<<<<<<< HEAD
-			metricscollector.RecordScalerError(scaledObject.Namespace, scaledObject.Name, scalerName, scalerIndex, metricName, err)
-			metricscollector.RecordScalerActive(scaledObject.Namespace, scaledObject.Name, scalerName, scalerIndex, metricName, isMetricActive)
-=======
->>>>>>> d593951e
+				metricscollector.RecordScalerActive(scaledObject.Namespace, scaledObject.Name, scalerName, scalerIndex, metricName, isMetricActive)
+			}
 		}
 
 		result.Pairs, err = modifiers.AddPairTriggerAndMetric(result.Pairs, scaledObject, metricName, scalerConfig.TriggerName)
