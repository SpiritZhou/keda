/*
Copyright 2023 The KEDA Authors

Licensed under the Apache License, Version 2.0 (the "License");
you may not use this file except in compliance with the License.
You may obtain a copy of the License at

    http://www.apache.org/licenses/LICENSE-2.0

Unless required by applicable law or agreed to in writing, software
distributed under the License is distributed on an "AS IS" BASIS,
WITHOUT WARRANTIES OR CONDITIONS OF ANY KIND, either express or implied.
See the License for the specific language governing permissions and
limitations under the License.
*/

// ******************************* DESCRIPTION ****************************** \\
// eventemitter package describes functions that manage different CloudEventSource
// handlers and emit KEDA events to different CloudEventSource destinations through
// these handlers. A loop will be launched to monitor whether there is a new
// KEDA event once a valid CloudEventSource CRD is created. And then the eventemitter
// will send the event data to all event handlers when a new KEDA event reached.
// ************************************************************************** \\

package eventemitter

import (
	"context"
	"fmt"
	"strings"
	"sync"
	"time"

	"github.com/go-logr/logr"
	"k8s.io/apimachinery/pkg/api/meta"
	metav1 "k8s.io/apimachinery/pkg/apis/meta/v1"
	"k8s.io/apimachinery/pkg/runtime"
	"k8s.io/apimachinery/pkg/types"
	corev1listers "k8s.io/client-go/listers/core/v1"
	"k8s.io/client-go/tools/record"
	"sigs.k8s.io/controller-runtime/pkg/client"
	logf "sigs.k8s.io/controller-runtime/pkg/log"

	eventingv1alpha1 "github.com/kedacore/keda/v2/apis/eventing/v1alpha1"
	kedav1alpha1 "github.com/kedacore/keda/v2/apis/keda/v1alpha1"
	"github.com/kedacore/keda/v2/pkg/eventemitter/eventdata"
	"github.com/kedacore/keda/v2/pkg/metricscollector"
	"github.com/kedacore/keda/v2/pkg/scaling/resolver"
	kedastatus "github.com/kedacore/keda/v2/pkg/status"
)

const (
	maxRetryTimes         = 5
	maxChannelBuffer      = 1024
	maxWaitingEnqueueTime = 10
)

// EventEmitter is the main struct for eventemitter package
type EventEmitter struct {
	log                      logr.Logger
	client                   client.Client
	recorder                 record.EventRecorder
	clusterName              string
	eventHandlersCache       map[string]EventDataHandler
	eventFilterCache         map[string]*EventFilter
	eventHandlersCacheLock   *sync.RWMutex
	eventFilterCacheLock     *sync.RWMutex
	eventLoopContexts        *sync.Map
	cloudEventProcessingChan chan eventdata.EventData
	secretsLister            corev1listers.SecretLister
}

// EventHandler defines the behavior for EventEmitter clients
type EventHandler interface {
	DeleteCloudEventSource(cloudEventSource *eventingv1alpha1.CloudEventSource) error
	HandleCloudEventSource(ctx context.Context, cloudEventSource *eventingv1alpha1.CloudEventSource) error
	Emit(object runtime.Object, namesapce types.NamespacedName, eventType string, cloudeventType eventingv1alpha1.CloudEventType, reason string, message string)
}

// EventDataHandler defines the behavior for different event handlers
type EventDataHandler interface {
	EmitEvent(eventData eventdata.EventData, failureFunc func(eventData eventdata.EventData, err error))
	SetActiveStatus(status metav1.ConditionStatus)
	GetActiveStatus() metav1.ConditionStatus
	CloseHandler()
}

// EmitData defines the data structure for emitting event
type EmitData struct {
	Reason  string `json:"reason"`
	Message string `json:"message"`
}

const (
	cloudEventHandlerTypeHTTP                = "http"
	cloudEventHandlerTypeAzureEventGridTopic = "azureEventGridTopic"
)

// NewEventEmitter creates a new EventEmitter
func NewEventEmitter(client client.Client, recorder record.EventRecorder, clusterName string, secretsLister corev1listers.SecretLister) EventHandler {
	return &EventEmitter{
		log:                      logf.Log.WithName("event_emitter"),
		client:                   client,
		recorder:                 recorder,
		clusterName:              clusterName,
		eventHandlersCache:       map[string]EventDataHandler{},
		eventFilterCache:         map[string]*EventFilter{},
		eventHandlersCacheLock:   &sync.RWMutex{},
		eventFilterCacheLock:     &sync.RWMutex{},
		eventLoopContexts:        &sync.Map{},
		cloudEventProcessingChan: make(chan eventdata.EventData, maxChannelBuffer),
		secretsLister:            secretsLister,
	}
}

func initializeLogger(cloudEventSource *eventingv1alpha1.CloudEventSource, cloudEventSourceEmitterName string) logr.Logger {
	return logf.Log.WithName(cloudEventSourceEmitterName).WithValues("type", cloudEventSource.Kind, "namespace", cloudEventSource.Namespace, "name", cloudEventSource.Name)
}

// HandleCloudEventSource will create CloudEventSource handlers that defined in spec and start an event loop once handlers
// are created successfully.
func (e *EventEmitter) HandleCloudEventSource(ctx context.Context, cloudEventSource *eventingv1alpha1.CloudEventSource) error {
	e.createEventHandlers(ctx, cloudEventSource)

	if !e.checkIfEventHandlersExist(cloudEventSource) {
		return fmt.Errorf("no CloudEventSource handler is created for %s/%s", cloudEventSource.Namespace, cloudEventSource.Name)
	}

	key := cloudEventSource.GenerateIdentifier()
	cancelCtx, cancel := context.WithCancel(ctx)

	// cancel the outdated EventLoop for the same CloudEventSource (if exists)
	value, loaded := e.eventLoopContexts.LoadOrStore(key, cancel)
	if loaded {
		cancelValue, ok := value.(context.CancelFunc)
		if ok {
			cancelValue()
		}
		e.eventLoopContexts.Store(key, cancel)
	} else {
		if updateErr := e.setCloudEventSourceStatusActive(ctx, cloudEventSource); updateErr != nil {
			e.log.Error(updateErr, "Failed to update CloudEventSource status")
			return updateErr
		}
	}

	// a mutex is used to synchronize handler per cloudEventSource
	eventingMutex := &sync.Mutex{}

	// passing deep copy of CloudEventSource to the eventLoop go routines, it's a precaution to not have global objects shared between threads
	e.log.V(1).Info("Start CloudEventSource loop.")
	go e.startEventLoop(cancelCtx, cloudEventSource.DeepCopy(), eventingMutex)
	return nil
}

// DeleteCloudEventSource will stop the event loop and clean event handlers in cache.
func (e *EventEmitter) DeleteCloudEventSource(cloudEventSource *eventingv1alpha1.CloudEventSource) error {
	key := cloudEventSource.GenerateIdentifier()
	result, ok := e.eventLoopContexts.Load(key)
	if ok {
		cancel, ok := result.(context.CancelFunc)
		if ok {
			cancel()
		}
		e.eventLoopContexts.Delete(key)
		e.clearEventHandlersCache(cloudEventSource)
	} else {
		e.log.V(1).Info("CloudEventSource was not found in controller cache", "key", key)
	}

	return nil
}

// createEventHandlers will create different handler as defined in CloudEventSource, and store them in cache for repeated
// use in the loop.
func (e *EventEmitter) createEventHandlers(ctx context.Context, cloudEventSource *eventingv1alpha1.CloudEventSource) {
	e.eventHandlersCacheLock.Lock()
	e.eventFilterCacheLock.Lock()
	defer e.eventHandlersCacheLock.Unlock()
	defer e.eventFilterCacheLock.Unlock()

	key := cloudEventSource.GenerateIdentifier()

	clusterName := cloudEventSource.Spec.ClusterName
	if clusterName == "" {
		clusterName = e.clusterName
	}

	// Resolve auth related
	authParams, podIdentity, err := resolver.ResolveAuthRefAndPodIdentity(ctx, e.client, e.log, cloudEventSource.Spec.AuthenticationRef, nil, cloudEventSource.Namespace, e.secretsLister)
	switch podIdentity.Provider {
	case kedav1alpha1.PodIdentityProviderAzure:
		// FIXME: Delete this for v2.15
		e.log.Info("WARNING: Azure AD Pod Identity has been archived (https://github.com/Azure/aad-pod-identity#-announcement) and will be removed from KEDA on v2.15")
	default:
	}

	if err != nil {
		e.log.Error(err, "error resolving auth params", "cloudEventSource", cloudEventSource)
		return
	}

	// Create different event destinations here
	if cloudEventSource.Spec.Destination.HTTP != nil {
		eventHandler, err := NewCloudEventHTTPHandler(ctx, clusterName, cloudEventSource.Spec.Destination.HTTP.URI, initializeLogger(cloudEventSource, "cloudevent_http"))
		if err != nil {
			e.log.Error(err, "create CloudEvent HTTP handler failed")
			return
		}

		eventHandlerKey := newEventHandlerKey(key, cloudEventHandlerTypeHTTP)
		if h, ok := e.eventHandlersCache[eventHandlerKey]; ok {
			h.CloseHandler()
		}
		e.eventHandlersCache[eventHandlerKey] = eventHandler
		return
	}

<<<<<<< HEAD
	if cloudEventSource.Spec.Destination.AzureEventGridTopic != nil {
		eventHandler, err := NewAzureEventGridTopicHandler(ctx, clusterName, cloudEventSource.Spec.Destination.AzureEventGridTopic, authParams, podIdentity, initializeLogger(cloudEventSource, "azure_event_grid_topic"))
		if err != nil {
			e.log.Error(err, "create Azure Event Grid handler failed")
			return
		}

		eventHandlerKey := newEventHandlerKey(key, cloudEventHandlerTypeAzureEventGridTopic)
		if h, ok := e.eventHandlersCache[eventHandlerKey]; ok {
			h.CloseHandler()
		}
		e.eventHandlersCache[eventHandlerKey] = eventHandler
		return
	}

	e.log.Info("No destionation is defined in CloudEventSource", "CloudEventSource", cloudEventSource.Name)
=======
	// Create EventFilter from CloudEventSource
	e.eventFilterCache[key] = NewEventFilter(cloudEventSource.Spec.EventSubscription.IncludedEventTypes, cloudEventSource.Spec.EventSubscription.ExcludedEventTypes)
>>>>>>> 80806a73
}

// clearEventHandlersCache will clear all event handlers that created by the passing CloudEventSource
func (e *EventEmitter) clearEventHandlersCache(cloudEventSource *eventingv1alpha1.CloudEventSource) {
	e.eventHandlersCacheLock.Lock()
	defer e.eventHandlersCacheLock.Unlock()
	e.eventFilterCacheLock.Lock()
	defer e.eventFilterCacheLock.Unlock()

	key := cloudEventSource.GenerateIdentifier()

	// Clear different event destination here.
	if cloudEventSource.Spec.Destination.HTTP != nil {
		eventHandlerKey := newEventHandlerKey(key, cloudEventHandlerTypeHTTP)
		if eventHandler, found := e.eventHandlersCache[eventHandlerKey]; found {
			eventHandler.CloseHandler()
			delete(e.eventHandlersCache, key)
		}
	}

<<<<<<< HEAD
	if cloudEventSource.Spec.Destination.AzureEventGridTopic != nil {
		eventHandlerKey := newEventHandlerKey(key, cloudEventHandlerTypeAzureEventGridTopic)
		if eventHandler, found := e.eventHandlersCache[eventHandlerKey]; found {
			eventHandler.CloseHandler()
			delete(e.eventHandlersCache, key)
		}
	}
=======
	delete(e.eventFilterCache, key)
>>>>>>> 80806a73
}

// checkIfEventHandlersExist will check if the event handlers that were created by passing CloudEventSource exist
func (e *EventEmitter) checkIfEventHandlersExist(cloudEventSource *eventingv1alpha1.CloudEventSource) bool {
	e.eventHandlersCacheLock.RLock()
	defer e.eventHandlersCacheLock.RUnlock()

	key := cloudEventSource.GenerateIdentifier()

	for k := range e.eventHandlersCache {
		if strings.Contains(k, key) {
			return true
		}
	}
	return false
}

func (e *EventEmitter) startEventLoop(ctx context.Context, cloudEventSource *eventingv1alpha1.CloudEventSource, cloudEventSourceMutex sync.Locker) {
	for {
		select {
		case eventData := <-e.cloudEventProcessingChan:
			e.log.V(1).Info("Consuming events from CloudEventSource.")
			e.emitEventByHandler(eventData)
			e.checkEventHandlers(ctx, cloudEventSource, cloudEventSourceMutex)
			metricscollector.RecordCloudEventQueueStatus(cloudEventSource.Namespace, len(e.cloudEventProcessingChan))
		case <-ctx.Done():
			e.log.V(1).Info("CloudEventSource loop has stopped.")
			metricscollector.RecordCloudEventQueueStatus(cloudEventSource.Namespace, len(e.cloudEventProcessingChan))
			return
		}
	}
}

// checkEventHandlers will check each eventhandler active status
func (e *EventEmitter) checkEventHandlers(ctx context.Context, cloudEventSource *eventingv1alpha1.CloudEventSource, cloudEventSourceMutex sync.Locker) {
	e.log.V(1).Info("Checking event handlers status.")
	cloudEventSourceMutex.Lock()
	defer cloudEventSourceMutex.Unlock()
	// Get the latest object
	err := e.client.Get(ctx, types.NamespacedName{Name: cloudEventSource.Name, Namespace: cloudEventSource.Namespace}, cloudEventSource)
	if err != nil {
		e.log.Error(err, "error getting cloudEventSource", "cloudEventSource", cloudEventSource)
		return
	}
	keyPrefix := cloudEventSource.GenerateIdentifier()
	needUpdate := false
	cloudEventSourceStatus := cloudEventSource.Status.DeepCopy()
	for k, v := range e.eventHandlersCache {
		e.log.V(1).Info("Checking event handler status.", "handler", k, "status", cloudEventSource.Status.Conditions.GetActiveCondition().Status)
		if strings.Contains(k, keyPrefix) {
			if v.GetActiveStatus() != cloudEventSource.Status.Conditions.GetActiveCondition().Status {
				needUpdate = true
				cloudEventSourceStatus.Conditions.SetActiveCondition(
					metav1.ConditionFalse,
					eventingv1alpha1.CloudEventSourceConditionFailedReason,
					eventingv1alpha1.CloudEventSourceConditionFailedMessage,
				)
			}
		}
	}

	if needUpdate {
		if updateErr := e.updateCloudEventSourceStatus(ctx, cloudEventSource, cloudEventSourceStatus); updateErr != nil {
			e.log.Error(updateErr, "Failed to update CloudEventSource status")
		}
	}
}

// Emit is emitting event to both local kubernetes and custom CloudEventSource handler. After emit event to local kubernetes, event will inqueue and waitng for handler's consuming.
func (e *EventEmitter) Emit(object runtime.Object, namesapce types.NamespacedName, eventType string, cloudeventType eventingv1alpha1.CloudEventType, reason, message string) {
	e.recorder.Event(object, eventType, reason, message)

	e.eventHandlersCacheLock.RLock()
	defer e.eventHandlersCacheLock.RUnlock()
	if len(e.eventHandlersCache) == 0 {
		return
	}

	objectName, _ := meta.NewAccessor().Name(object)
	objectType, _ := meta.NewAccessor().Kind(object)
	eventData := eventdata.EventData{
		Namespace:      namesapce.Namespace,
		CloudEventType: cloudeventType,
		ObjectName:     strings.ToLower(objectName),
		ObjectType:     strings.ToLower(objectType),
		Reason:         reason,
		Message:        message,
		Time:           time.Now().UTC(),
	}
	go e.enqueueEventData(eventData)
}

func (e *EventEmitter) enqueueEventData(eventData eventdata.EventData) {
	metricscollector.RecordCloudEventQueueStatus(eventData.Namespace, len(e.cloudEventProcessingChan))
	select {
	case e.cloudEventProcessingChan <- eventData:
		e.log.V(1).Info("Event enqueued successfully.")
	case <-time.After(maxWaitingEnqueueTime * time.Second):
		e.log.Error(nil, "Failed to enqueue CloudEvent. Need to be check if handler can emit events.")
	}
}

// emitEventByHandler handles event emitting. It will follow these logic:
// 1. If there is a new EventData, call all handlers for emitting.
// 2. Once there is an error when emitting event, record the handler's key and reqeueu this EventData.
// 3. If the maximum number of retries has been exceeded, discard this event.
func (e *EventEmitter) emitEventByHandler(eventData eventdata.EventData) {
	if eventData.RetryTimes >= maxRetryTimes {
		e.log.Error(eventData.Err, "Failed to emit Event multiple times. Will drop this event and need to check if event endpoint works well", "CloudEventSource", eventData.ObjectName)
		handler, found := e.eventHandlersCache[eventData.HandlerKey]
		if found {
			e.log.V(1).Info("Set handler failure status. 1", "handler", eventData.HandlerKey)
			handler.SetActiveStatus(metav1.ConditionFalse)
		}
		return
	}

	if eventData.HandlerKey == "" {
		for key, handler := range e.eventHandlersCache {
			e.eventFilterCacheLock.RLock()
			defer e.eventFilterCacheLock.RUnlock()
			// Filter Event
			identifierKey := getPrefixIdentifierFromKey(key)

			if e.eventFilterCache[identifierKey] != nil {
				isFiltered := e.eventFilterCache[identifierKey].FilterEvent(eventData.CloudEventType)
				if isFiltered {
					e.log.V(1).Info("Event is filtered", "cloudeventType", eventData.CloudEventType, "event identifier", identifierKey)
					return
				}
			}

			eventData.HandlerKey = key
			if handler.GetActiveStatus() == metav1.ConditionTrue {
				go handler.EmitEvent(eventData, e.emitErrorHandle)

				metricscollector.RecordCloudEventEmitted(eventData.Namespace, getSourceNameFromKey(eventData.HandlerKey), getHandlerTypeFromKey(key))
			} else {
				e.log.V(1).Info("EventHandler's status is not active. Please check if event endpoint works well", "CloudEventSource", eventData.ObjectName)
			}
		}
	} else {
		e.log.Info("Failed to emit event", "handler", eventData.HandlerKey, "retry times", fmt.Sprintf("%d/%d", eventData.RetryTimes, maxRetryTimes), "error", eventData.Err)
		handler, found := e.eventHandlersCache[eventData.HandlerKey]
		if found && handler.GetActiveStatus() == metav1.ConditionTrue {
			go handler.EmitEvent(eventData, e.emitErrorHandle)
		}
	}
}

func (e *EventEmitter) emitErrorHandle(eventData eventdata.EventData, err error) {
	metricscollector.RecordCloudEventEmittedError(eventData.Namespace, getSourceNameFromKey(eventData.HandlerKey), getHandlerTypeFromKey(eventData.HandlerKey))

	if eventData.RetryTimes >= maxRetryTimes {
		e.log.V(1).Info("Failed to emit Event multiple times. Will set handler failure status.", "handler", eventData.HandlerKey, "retry times", eventData.RetryTimes)
		handler, found := e.eventHandlersCache[eventData.HandlerKey]
		if found {
			handler.SetActiveStatus(metav1.ConditionFalse)
		}
		return
	}

	requeueData := eventData
	requeueData.HandlerKey = eventData.HandlerKey
	requeueData.RetryTimes++
	requeueData.Err = err
	e.enqueueEventData(requeueData)
}

func (e *EventEmitter) setCloudEventSourceStatusActive(ctx context.Context, cloudEventSource *eventingv1alpha1.CloudEventSource) error {
	cloudEventSourceStatus := cloudEventSource.Status.DeepCopy()
	cloudEventSourceStatus.Conditions.SetActiveCondition(
		metav1.ConditionTrue,
		eventingv1alpha1.CloudEventSourceConditionActiveReason,
		eventingv1alpha1.CloudEventSourceConditionActiveMessage,
	)
	return e.updateCloudEventSourceStatus(ctx, cloudEventSource, cloudEventSourceStatus)
}

func (e *EventEmitter) updateCloudEventSourceStatus(ctx context.Context, cloudEventSource *eventingv1alpha1.CloudEventSource, cloudEventSourceStatus *eventingv1alpha1.CloudEventSourceStatus) error {
	e.log.V(1).Info("Updating CloudEventSource status", "CloudEventSource", cloudEventSource.Name)
	transform := func(runtimeObj client.Object, target interface{}) error {
		status, ok := target.(*eventingv1alpha1.CloudEventSourceStatus)
		if !ok {
			return fmt.Errorf("transform target is not eventingv1alpha1.CloudEventSourceStatus type %v", target)
		}
		switch obj := runtimeObj.(type) {
		case *eventingv1alpha1.CloudEventSource:
			e.log.V(1).Info("New CloudEventSource status", "status", *status)
			obj.Status = *status
		default:
		}
		return nil
	}

	if err := kedastatus.TransformObject(ctx, e.client, e.log, cloudEventSource, cloudEventSourceStatus, transform); err != nil {
		e.log.Error(err, "Failed to update CloudEventSourceStatus")
		return err
	}

	return nil
}

func newEventHandlerKey(kindNamespaceName string, handlerType string) string {
	return fmt.Sprintf("%s.%s", kindNamespaceName, handlerType)
}

// getPrefixIdentifierFromKey will return the prefix identifier from the handler key. Handler key is generated by the format of "CloudEventSource.Namespace.Name.HandlerType" and the prefix identifier is "CloudEventSource.Namespace.Name"
func getPrefixIdentifierFromKey(handlerKey string) string {
	keys := strings.Split(handlerKey, ".")
	if len(keys) >= 3 {
		return keys[0] + "." + keys[1] + "." + keys[2]
	}
	return ""
}

// getHandlerTypeFromKey will return the handler type from the handler key. Handler key is generated by the format of "CloudEventSource.Namespace.Name.HandlerType" and the handler type is "HandlerType"
func getHandlerTypeFromKey(handlerKey string) string {
	keys := strings.Split(handlerKey, ".")
	if len(keys) >= 4 {
		return keys[3]
	}
	return ""
}

// getSourceNameFromKey will return the handler type from the source name. Source name is generated by the format of "CloudEventSource.Namespace.Name.HandlerType" and the source name is "Name"
func getSourceNameFromKey(handlerKey string) string {
	keys := strings.Split(handlerKey, ".")
	if len(keys) >= 4 {
		return keys[2]
	}
	return ""
}<|MERGE_RESOLUTION|>--- conflicted
+++ resolved
@@ -215,8 +215,9 @@
 		e.eventHandlersCache[eventHandlerKey] = eventHandler
 		return
 	}
-
-<<<<<<< HEAD
+  
+	// Create EventFilter from CloudEventSource
+	e.eventFilterCache[key] = NewEventFilter(cloudEventSource.Spec.EventSubscription.IncludedEventTypes, cloudEventSource.Spec.EventSubscription.ExcludedEventTypes)
 	if cloudEventSource.Spec.Destination.AzureEventGridTopic != nil {
 		eventHandler, err := NewAzureEventGridTopicHandler(ctx, clusterName, cloudEventSource.Spec.Destination.AzureEventGridTopic, authParams, podIdentity, initializeLogger(cloudEventSource, "azure_event_grid_topic"))
 		if err != nil {
@@ -233,10 +234,6 @@
 	}
 
 	e.log.Info("No destionation is defined in CloudEventSource", "CloudEventSource", cloudEventSource.Name)
-=======
-	// Create EventFilter from CloudEventSource
-	e.eventFilterCache[key] = NewEventFilter(cloudEventSource.Spec.EventSubscription.IncludedEventTypes, cloudEventSource.Spec.EventSubscription.ExcludedEventTypes)
->>>>>>> 80806a73
 }
 
 // clearEventHandlersCache will clear all event handlers that created by the passing CloudEventSource
@@ -248,6 +245,8 @@
 
 	key := cloudEventSource.GenerateIdentifier()
 
+	delete(e.eventFilterCache, key)
+  
 	// Clear different event destination here.
 	if cloudEventSource.Spec.Destination.HTTP != nil {
 		eventHandlerKey := newEventHandlerKey(key, cloudEventHandlerTypeHTTP)
@@ -257,7 +256,6 @@
 		}
 	}
 
-<<<<<<< HEAD
 	if cloudEventSource.Spec.Destination.AzureEventGridTopic != nil {
 		eventHandlerKey := newEventHandlerKey(key, cloudEventHandlerTypeAzureEventGridTopic)
 		if eventHandler, found := e.eventHandlersCache[eventHandlerKey]; found {
@@ -265,9 +263,6 @@
 			delete(e.eventHandlersCache, key)
 		}
 	}
-=======
-	delete(e.eventFilterCache, key)
->>>>>>> 80806a73
 }
 
 // checkIfEventHandlersExist will check if the event handlers that were created by passing CloudEventSource exist
