/*
Copyright 2024 The KEDA Authors

Licensed under the Apache License, Version 2.0 (the "License");
you may not use this file except in compliance with the License.
You may obtain a copy of the License at

    http://www.apache.org/licenses/LICENSE-2.0

Unless required by applicable law or agreed to in writing, software
distributed under the License is distributed on an "AS IS" BASIS,
WITHOUT WARRANTIES OR CONDITIONS OF ANY KIND, either express or implied.
See the License for the specific language governing permissions and
limitations under the License.
*/

package scalersconfig

import (
	"encoding/json"
	"errors"
	"fmt"
	"maps"
	"net/url"
	"reflect"
	"runtime/debug"
	"slices"
	"strconv"
	"strings"
	"time"

	"github.com/go-logr/logr"
	corev1 "k8s.io/api/core/v1"
	logf "sigs.k8s.io/controller-runtime/pkg/log"

	"github.com/kedacore/keda/v2/pkg/eventreason"
)

// CustomValidator is an interface that can be implemented to validate the configuration of the typed config
type CustomValidator interface {
	Validate() error
}

// ParsingOrder is a type that represents the order in which the parameters are parsed
type ParsingOrder string

// Constants that represent the order in which the parameters are parsed
const (
	TriggerMetadata ParsingOrder = "triggerMetadata"
	ResolvedEnv     ParsingOrder = "resolvedEnv"
	AuthParams      ParsingOrder = "authParams"
)

// AllowedParsingOrderMap is a map with set of valid parsing orders
var AllowedParsingOrderMap = map[ParsingOrder]bool{
	TriggerMetadata: true,
	ResolvedEnv:     true,
	AuthParams:      true,
}

// separators for field tag structure
// e.g. name=stringVal,order=triggerMetadata;resolvedEnv;authParams,optional
const (
	TagSeparator      = ","
	TagKeySeparator   = "="
	TagValueSeparator = ";"
)

// separators for map and slice elements
const (
	ElemKeyValSeparator = "="
)

// field tag parameters
const (
	OptionalTag           = "optional"
	DeprecatedTag         = "deprecated"
	DeprecatedAnnounceTag = "deprecatedAnnounce"
	DefaultTag            = "default"
	OrderTag              = "order"
	NameTag               = "name"
	EnumTag               = "enum"
	ExclusiveSetTag       = "exclusiveSet"
	RangeTag              = "range"
	SeparatorTag          = "separator"
)

// Params is a struct that represents the parameter list that can be used in the keda tag
type Params struct {
	// FieldName is the name of the field in the struct
	FieldName string

	// Names is the 'name' tag parameter defining the key in triggerMetadata, resolvedEnv or authParams
	Names []string

	// Optional is the 'optional' tag parameter defining if the parameter is optional
	Optional bool

	// Order is the 'order' tag parameter defining the parsing order in which the parameter is looked up
	// in the triggerMetadata, resolvedEnv or authParams maps
	Order []ParsingOrder

	// Default is the 'default' tag parameter defining the default value of the parameter if it's not found
	// in any of the maps from ParsingOrder
	Default string

	// Deprecated is the 'deprecated' tag parameter, if the map contain this parameter, it is considered
	// as an error and the DeprecatedMessage should be returned to the user
	Deprecated string

	// DeprecatedAnnounce is the 'deprecatedAnnounce' tag parameter, if set this will trigger
	// an info event with the deprecation message
	DeprecatedAnnounce string

	// Enum is the 'enum' tag parameter defining the list of possible values for the parameter
	Enum []string

	// ExclusiveSet is the 'exclusiveSet' tag parameter defining the list of values that are mutually exclusive
	ExclusiveSet []string

	// RangeSeparator is the 'range' tag parameter defining the separator for range values
	RangeSeparator string

	// Separator is the tag parameter to define which separator will be used
	Separator string
}

// Name returns the name of the parameter (or comma separated list of names if it has multiple)
func (p Params) Name() string {
	return strings.Join(p.Names, ",")
}

// IsNested is a function that returns true if the parameter is nested
func (p Params) IsNested() bool {
	return len(p.Names) == 0
}

// IsDeprecated is a function that returns true if the parameter is deprecated
func (p Params) IsDeprecated() bool {
	return p.Deprecated != ""
}

// TypedConfig is a function that is used to unmarshal the TriggerMetadata, ResolvedEnv and AuthParams
// populating the provided typedConfig where structure fields along with complementary field tags define
// declaratively the parsing rules
func (sc *ScalerConfig) TypedConfig(typedConfig any) (err error) {
	defer func() {
		if r := recover(); r != nil {
			// this shouldn't happen, but calling certain reflection functions may result in panic
			// if it does, it's better to return a error with stacktrace and reject parsing config
			// rather than crashing KEDA
			err = fmt.Errorf("failed to parse typed config %T resulted in panic\n%v", r, string(debug.Stack()))
		}
	}()

	logger := logf.Log.WithName("typed_config").WithValues("type", sc.ScalableObjectType, "namespace", sc.ScalableObjectNamespace, "name", sc.ScalableObjectName)

	parsedParamNames, err := sc.parseTypedConfig(typedConfig, false)

	if err == nil {
		sc.checkUnexpectedParameterExist(parsedParamNames, logger)
	}

	return
}

// parseTypedConfig is a function that is used to unmarshal the TriggerMetadata, ResolvedEnv and AuthParams
// this can be called recursively to parse nested structures
func (sc *ScalerConfig) parseTypedConfig(typedConfig any, parentOptional bool) ([]string, error) {
	t := reflect.TypeOf(typedConfig)
	if t.Kind() != reflect.Pointer {
		return nil, fmt.Errorf("typedConfig must be a pointer")
	}
	t = t.Elem()
	v := reflect.ValueOf(typedConfig).Elem()

	errs := []error{}
	parsedParamNames := []string{}
	for i := 0; i < t.NumField(); i++ {
		fieldType := t.Field(i)
		fieldValue := v.Field(i)
		tag, exists := fieldType.Tag.Lookup("keda")
		if !exists {
			continue
		}
		tagParams, err := paramsFromTag(tag, fieldType)
		if err != nil {
			errs = append(errs, err)
			continue
		}
		tagParams.Optional = tagParams.Optional || parentOptional
		parsed, err := sc.setValue(fieldValue, tagParams)
		if err != nil {
			errs = append(errs, err)
		} else {
			parsedParamNames = append(parsedParamNames, parsed...)
		}
	}
	if validator, ok := typedConfig.(CustomValidator); ok {
		if err := validator.Validate(); err != nil {
			errs = append(errs, err)
		}
	}
	return parsedParamNames, errors.Join(errs...)
}

// setValue is a function that sets the value of the field based on the provided params, will return error and param names that set value
func (sc *ScalerConfig) setValue(field reflect.Value, params Params) ([]string, error) {
	valFromConfig, exists := sc.configParamValue(params)
	if exists && params.IsDeprecated() {
		return nil, fmt.Errorf("scaler %s info: %s", sc.TriggerType, params.Deprecated)
	}
	if exists && params.DeprecatedAnnounce != "" {
		if sc.Recorder != nil {
			message := fmt.Sprintf("scaler %s info: %s", sc.TriggerType, params.DeprecatedAnnounce)
			fmt.Print(message)
			sc.Recorder.Event(sc.ScaledObject, corev1.EventTypeNormal, eventreason.KEDAScalersInfo, message)
		}
	}
	if !exists && params.Default != "" {
		exists = true
		valFromConfig = params.Default
	}
	if !exists && (params.Optional || params.IsDeprecated()) {
		return nil, nil
	}
	if !exists && !(params.Optional || params.IsDeprecated()) {
		if len(params.Order) == 0 {
<<<<<<< HEAD
			apo := slices.Sorted(maps.Keys(AllowedParsingOrderMap))
			return fmt.Errorf("missing required parameter %q, no 'order' tag, provide any from %v", params.Name(), apo)
=======
			apo := slices.Sorted(maps.Keys(allowedParsingOrderMap))
			return nil, fmt.Errorf("missing required parameter %q, no 'order' tag, provide any from %v", params.Name(), apo)
>>>>>>> 675be9d4
		}
		return nil, fmt.Errorf("missing required parameter %q in %v", params.Name(), params.Order)
	}
	if params.Enum != nil {
		enumMap := make(map[string]bool)
		for _, e := range params.Enum {
			enumMap[e] = true
		}
		missingMap := make(map[string]bool)
		split := splitWithSeparator(valFromConfig, params.Separator)
		for _, s := range split {
			s := strings.TrimSpace(s)
			if !enumMap[s] {
				missingMap[s] = true
			}
		}
		if len(missingMap) > 0 {
			return nil, fmt.Errorf("parameter %q value %q must be one of %v", params.Name(), valFromConfig, params.Enum)
		}
	}
	if params.ExclusiveSet != nil {
		exclusiveMap := make(map[string]bool)
		for _, e := range params.ExclusiveSet {
			exclusiveMap[e] = true
		}
		split := splitWithSeparator(valFromConfig, params.Separator)
		exclusiveCount := 0
		for _, s := range split {
			s := strings.TrimSpace(s)
			if exclusiveMap[s] {
				exclusiveCount++
			}
		}
		if exclusiveCount > 1 {
			return nil, fmt.Errorf("parameter %q value %q must contain only one of %v", params.Name(), valFromConfig, params.ExclusiveSet)
		}
	}
	if params.IsNested() {
		for field.Kind() == reflect.Ptr {
			field.Set(reflect.New(field.Type().Elem()))
			field = field.Elem()
		}
		if field.Kind() != reflect.Struct {
			return nil, fmt.Errorf("nested parameter %q must be a struct, has kind %q", params.FieldName, field.Kind())
		}
		return sc.parseTypedConfig(field.Addr().Interface(), params.Optional)
	}
	if err := setConfigValueHelper(params, valFromConfig, field); err != nil {
		return nil, fmt.Errorf("unable to set param %q value %q: %w", params.Name(), valFromConfig, err)
	}
	return []string{params.Name()}, nil
}

// setConfigValueURLParams is a function that sets the value of the url.Values field
func setConfigValueURLParams(params Params, valFromConfig string, field reflect.Value) error {
	field.Set(reflect.MakeMap(reflect.MapOf(field.Type().Key(), field.Type().Elem())))
	vals, err := url.ParseQuery(valFromConfig)
	if err != nil {
		return fmt.Errorf("expected url.Values, unable to parse query %q: %w", valFromConfig, err)
	}
	for k, vs := range vals {
		ifcMapKeyElem := reflect.New(field.Type().Key()).Elem()
		ifcMapValueElem := reflect.New(field.Type().Elem()).Elem()
		if err := setConfigValueHelper(params, k, ifcMapKeyElem); err != nil {
			return fmt.Errorf("map key %q: %w", k, err)
		}
		for _, v := range vs {
			ifcMapValueElem.Set(reflect.Append(ifcMapValueElem, reflect.ValueOf(v)))
		}
		field.SetMapIndex(ifcMapKeyElem, ifcMapValueElem)
	}
	return nil
}

// setConfigValueMap is a function that sets the value of the map field
func setConfigValueMap(params Params, valFromConfig string, field reflect.Value) error {
	field.Set(reflect.MakeMap(reflect.MapOf(field.Type().Key(), field.Type().Elem())))
	split := splitWithSeparator(valFromConfig, params.Separator)
	for _, s := range split {
		s := strings.TrimSpace(s)
		kv := strings.Split(s, ElemKeyValSeparator)
		if len(kv) != 2 {
			return fmt.Errorf("expected format key%vvalue, got %q", ElemKeyValSeparator, s)
		}
		key := strings.TrimSpace(kv[0])
		val := strings.TrimSpace(kv[1])
		ifcKeyElem := reflect.New(field.Type().Key()).Elem()
		if err := setConfigValueHelper(params, key, ifcKeyElem); err != nil {
			return fmt.Errorf("map key %q: %w", key, err)
		}
		ifcValueElem := reflect.New(field.Type().Elem()).Elem()
		if err := setConfigValueHelper(params, val, ifcValueElem); err != nil {
			return fmt.Errorf("map key %q, value %q: %w", key, val, err)
		}
		field.SetMapIndex(ifcKeyElem, ifcValueElem)
	}
	return nil
}

// canRange is a function that checks if the value can be ranged
func canRange(valFromConfig, elemRangeSeparator string, field reflect.Value) bool {
	if elemRangeSeparator == "" {
		return false
	}
	if field.Kind() != reflect.Slice {
		return false
	}
	elemIfc := reflect.New(field.Type().Elem()).Interface()
	elemVal := reflect.ValueOf(elemIfc).Elem()
	if !elemVal.CanInt() {
		return false
	}
	return strings.Contains(valFromConfig, elemRangeSeparator)
}

// splitWithSeparator is a function that splits on default or custom separator
func splitWithSeparator(valFromConfig, customSeparator string) []string {
	separator := ","
	if customSeparator != "" {
		separator = customSeparator
	}
	return strings.Split(valFromConfig, separator)
}

// setConfigValueRange is a function that sets the value of the range field
func setConfigValueRange(params Params, valFromConfig string, field reflect.Value) error {
	rangeSplit := strings.Split(valFromConfig, params.RangeSeparator)
	if len(rangeSplit) != 2 {
		return fmt.Errorf("expected format start%vend, got %q", params.RangeSeparator, valFromConfig)
	}
	start := reflect.New(field.Type().Elem()).Interface()
	end := reflect.New(field.Type().Elem()).Interface()
	if err := json.Unmarshal([]byte(rangeSplit[0]), &start); err != nil {
		return fmt.Errorf("unable to parse start value %q: %w", rangeSplit[0], err)
	}
	if err := json.Unmarshal([]byte(rangeSplit[1]), &end); err != nil {
		return fmt.Errorf("unable to parse end value %q: %w", rangeSplit[1], err)
	}

	startVal := reflect.ValueOf(start).Elem()
	endVal := reflect.ValueOf(end).Elem()
	for i := startVal.Int(); i <= endVal.Int(); i++ {
		elemVal := reflect.New(field.Type().Elem()).Elem()
		elemVal.SetInt(i)
		field.Set(reflect.Append(field, elemVal))
	}
	return nil
}

// setConfigValueSlice is a function that sets the value of the slice field
func setConfigValueSlice(params Params, valFromConfig string, field reflect.Value) error {
	elemIfc := reflect.New(field.Type().Elem()).Interface()
	split := splitWithSeparator(valFromConfig, params.Separator)
	for i, s := range split {
		s := strings.TrimSpace(s)
		if canRange(s, params.RangeSeparator, field) {
			if err := setConfigValueRange(params, s, field); err != nil {
				return fmt.Errorf("slice element %d: %w", i, err)
			}
		} else {
			if err := setConfigValueHelper(params, s, reflect.ValueOf(elemIfc).Elem()); err != nil {
				return fmt.Errorf("slice element %d: %w", i, err)
			}
			field.Set(reflect.Append(field, reflect.ValueOf(elemIfc).Elem()))
		}
	}
	return nil
}

// setParamValueHelper is a function that sets the value of the parameter
func setConfigValueHelper(params Params, valFromConfig string, field reflect.Value) error {
	paramValue := reflect.ValueOf(valFromConfig)
	if paramValue.Type().AssignableTo(field.Type()) {
		field.SetString(valFromConfig)
		return nil
	}
	if paramValue.Type().ConvertibleTo(field.Type()) {
		field.Set(paramValue.Convert(field.Type()))
		return nil
	}
	if field.Type() == reflect.TypeOf(time.Duration(0)) {
		// Try to parse as duration string first
		duration, err := time.ParseDuration(valFromConfig)
		if err == nil {
			if duration < 0 {
				return fmt.Errorf("duration cannot be negative: %q", valFromConfig)
			}
			field.Set(reflect.ValueOf(duration))
			return nil
		}
		// If that fails, interpret as number of milliseconds
		milliseconds, err := strconv.ParseInt(valFromConfig, 10, 64)
		if err != nil {
			return fmt.Errorf("unable to parse duration value %q: must be either a duration string (e.g. '30s', '5m') or a number of milliseconds", valFromConfig)
		}
		if milliseconds < 0 {
			return fmt.Errorf("duration cannot be negative: %d milliseconds", milliseconds)
		}
		field.Set(reflect.ValueOf(time.Duration(milliseconds) * time.Millisecond))
		return nil
	}
	if field.Type() == reflect.TypeOf(url.Values{}) {
		return setConfigValueURLParams(params, valFromConfig, field)
	}
	if field.Kind() == reflect.Map {
		return setConfigValueMap(params, valFromConfig, field)
	}
	if field.Kind() == reflect.Slice {
		return setConfigValueSlice(params, valFromConfig, field)
	}
	if field.Kind() == reflect.Bool {
		boolVal, err := strconv.ParseBool(valFromConfig)
		if err != nil {
			return fmt.Errorf("unable to parse boolean value %q: %w", valFromConfig, err)
		}
		field.SetBool(boolVal)
		return nil
	}
	if field.CanInterface() {
		ifc := reflect.New(field.Type()).Interface()
		if err := json.Unmarshal([]byte(valFromConfig), &ifc); err != nil {
			return fmt.Errorf("unable to unmarshal to field type %v: %w", field.Type(), err)
		}
		field.Set(reflect.ValueOf(ifc).Elem())
		return nil
	}
	return fmt.Errorf("unable to find matching parser for field type %v", field.Type())
}

// configParamValue is a function that returns the value of the parameter based on the parsing order
func (sc *ScalerConfig) configParamValue(params Params) (string, bool) {
	for _, po := range params.Order {
		var m map[string]string
		for _, key := range params.Names {
			switch po {
			case TriggerMetadata:
				m = sc.TriggerMetadata
			case AuthParams:
				m = sc.AuthParams
			case ResolvedEnv:
				m = sc.ResolvedEnv
				key = sc.TriggerMetadata[fmt.Sprintf("%sFromEnv", key)]
			default:
				// this is checked when parsing the tags but adding as default case to avoid any potential future problems
				return "", false
			}
			param, ok := m[key]
			param = strings.TrimSpace(param)
			if ok && param != "" {
				return param, true
			}
		}
	}
	return "", params.IsNested()
}

// checkUnexpectedParameterExist is a function that checks if there are any unexpected parameters in the TriggerMetadata
func (sc *ScalerConfig) checkUnexpectedParameterExist(parsedParamNames []string, logger logr.Logger) {
	for k := range sc.TriggerMetadata {
		suffix := "FromEnv"
		if !strings.HasSuffix(k, "FromEnv") {
			suffix = ""
		}
		key := strings.TrimSuffix(k, suffix)
		if !slices.Contains(parsedParamNames, key) {
			if sc.Recorder != nil {
				message := fmt.Sprintf("Unmatched input property %s in scaler %s", key+suffix, sc.ScalableObjectType)
				// Just logging as it's optional property checking and should not block the scaling
				logger.Error(nil, message)
				sc.Recorder.Event(sc.ScaledObject, corev1.EventTypeWarning, eventreason.KEDAScalersInfo, message)
			}
		}
	}
}

// paramsFromTag is a function that returns the Params struct based on the field tag
func paramsFromTag(tag string, field reflect.StructField) (Params, error) {
	params := Params{FieldName: field.Name}
	tagSplit := strings.Split(tag, TagSeparator)
	for _, ts := range tagSplit {
		tsplit := strings.Split(ts, TagKeySeparator)
		tsplit[0] = strings.TrimSpace(tsplit[0])
		switch tsplit[0] {
		case OptionalTag:
			if len(tsplit) == 1 {
				params.Optional = true
			}
			if len(tsplit) > 1 {
				params.Optional, _ = strconv.ParseBool(strings.TrimSpace(tsplit[1]))
			}
		case OrderTag:
			if len(tsplit) > 1 {
				order := strings.Split(tsplit[1], TagValueSeparator)
				for _, po := range order {
					poTyped := ParsingOrder(strings.TrimSpace(po))
					if !AllowedParsingOrderMap[poTyped] {
						apo := slices.Sorted(maps.Keys(AllowedParsingOrderMap))
						return params, fmt.Errorf("unknown parsing order value %s, has to be one of %s", po, apo)
					}
					params.Order = append(params.Order, poTyped)
				}
			}
		case NameTag:
			if len(tsplit) > 1 {
				params.Names = strings.Split(strings.TrimSpace(tsplit[1]), TagValueSeparator)
			}
		case DeprecatedTag:
			if len(tsplit) == 1 {
				params.Deprecated = DeprecatedTag
			} else {
				params.Deprecated = strings.TrimSpace(tsplit[1])
			}
		case DeprecatedAnnounceTag:
			if len(tsplit) == 1 {
				params.DeprecatedAnnounce = DeprecatedAnnounceTag
			} else {
				params.DeprecatedAnnounce = strings.TrimSpace(tsplit[1])
			}
		case DefaultTag:
			if len(tsplit) > 1 {
				params.Default = strings.TrimSpace(tsplit[1])
			}
		case EnumTag:
			if len(tsplit) > 1 {
				params.Enum = strings.Split(tsplit[1], TagValueSeparator)
			}
		case ExclusiveSetTag:
			if len(tsplit) > 1 {
				params.ExclusiveSet = strings.Split(tsplit[1], TagValueSeparator)
			}
		case RangeTag:
			if len(tsplit) == 1 {
				params.RangeSeparator = "-"
			}
			if len(tsplit) == 2 {
				params.RangeSeparator = strings.TrimSpace(tsplit[1])
			}
		case SeparatorTag:
			if len(tsplit) > 1 {
				params.Separator = strings.TrimSpace(tsplit[1])
			}
		case "":
			continue
		default:
			return params, fmt.Errorf("unknown tag param %s: %s", tsplit[0], tag)
		}
	}
	return params, nil
}<|MERGE_RESOLUTION|>--- conflicted
+++ resolved
@@ -226,13 +226,8 @@
 	}
 	if !exists && !(params.Optional || params.IsDeprecated()) {
 		if len(params.Order) == 0 {
-<<<<<<< HEAD
 			apo := slices.Sorted(maps.Keys(AllowedParsingOrderMap))
-			return fmt.Errorf("missing required parameter %q, no 'order' tag, provide any from %v", params.Name(), apo)
-=======
-			apo := slices.Sorted(maps.Keys(allowedParsingOrderMap))
 			return nil, fmt.Errorf("missing required parameter %q, no 'order' tag, provide any from %v", params.Name(), apo)
->>>>>>> 675be9d4
 		}
 		return nil, fmt.Errorf("missing required parameter %q in %v", params.Name(), params.Order)
 	}
