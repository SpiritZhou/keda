--- conflicted
+++ resolved
@@ -94,13 +94,10 @@
 - **General**: Fix SIGSEGV when doing fallback of non-static behavior on any ScaleTargetRef that is neither a Deployment nor a StatefulSet ([#6992](https://github.com/kedacore/keda/pull/6992))
 - **General**: Remove klogr dependency and replace with zap ([#5732](https://github.com/kedacore/keda/issues/5732))
 - **General**: Sets hpaName in Status when ScaledObject adopts/finds an existing HPA ([#6336](https://github.com/kedacore/keda/issues/6336))
-<<<<<<< HEAD
+- **Cron Scaler**: Fix cron scaler to return zero metric value by default([#6886](https://github.com/kedacore/keda/issues/6886))
 - **Metrics API Scaler**: Fix API Parameters Reading from Metadata ([#6939](https://github.com/kedacore/keda/issues/6939))
-=======
-- **Cron Scaler**: Fix cron scaler to return zero metric value by default([#6886](https://github.com/kedacore/keda/issues/6886))
 - **Hashicorp Vault**: Fix Vault PKI param using camel case param when making API call to Vault PKI endpoint ([#6864](https://github.com/kedacore/keda/issues/6864))
 - **RabbitMQ Scaler**: Fix incorrect URL encoding in RabbitMQ vhosts containing %2f ([#6963](https://github.com/kedacore/keda/issues/6963))
->>>>>>> 42e9baba
 
 ### Deprecations
 
