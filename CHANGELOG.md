# Changelog

<!--
    New changelog entries must be inline with our changelog guidelines.
    Please refer to https://github.com/kedacore/keda/blob/main/CONTRIBUTING.md#Changelog to learn more.
-->

This changelog keeps track of work items that have been completed and are ready to be shipped in the next release.

To learn more about our roadmap, we recommend reading [this document](ROADMAP.md).

## Deprecations

To learn more about active deprecations, we recommend checking [GitHub Discussions](https://github.com/kedacore/keda/discussions/categories/deprecations).

## History

- [Unreleased](#unreleased)
- [v2.11.1](#v2111)
- [v2.11.0](#v2110)
- [v2.10.1](#v2101)
- [v2.10.0](#v2100)
- [v2.9.3](#v293)
- [v2.9.2](#v292)
- [v2.9.1](#v291)
- [v2.9.0](#v290)
- [v2.8.1](#v281)
- [v2.8.0](#v280)
- [v2.7.1](#v271)
- [v2.7.0](#v270)
- [v2.6.1](#v261)
- [v2.6.0](#v260)
- [v2.5.0](#v250)
- [v2.4.0](#v240)
- [v2.3.0](#v230)
- [v2.2.0](#v220)
- [v2.1.0](#v210)
- [v2.0.0](#v200)
- [v1.5.0](#v150)
- [v1.4.1](#v141)
- [v1.4.0](#v140)
- [v1.3.0](#v130)
- [v1.2.0](#v120)
- [v1.1.0](#v110)
- [v1.0.0](#v100)

## Unreleased

### New

- TODO ([#XXX](https://github.com/kedacore/keda/issue/XXX))

### Improvements

- TODO ([#XXX](https://github.com/kedacore/keda/issue/XXX))

### Fixes

- TODO ([#XXX](https://github.com/kedacore/keda/issue/XXX))

### Deprecations

You can find all deprecations in [this overview](https://github.com/kedacore/keda/issues?q=is%3Aissue+is%3Aopen+sort%3Aupdated-desc+label%3Abreaking-change) and [join the discussion here](https://github.com/kedacore/keda/discussions/categories/deprecations).

New deprecation(s):

- TODO ([#XXX](https://github.com/kedacore/keda/issue/XXX))

### Breaking Changes

- TODO ([#XXX](https://github.com/kedacore/keda/issue/XXX))

### Other

- TODO ([#XXX](https://github.com/kedacore/keda/issue/XXX))

## v2.11.1

### New

None.

### Improvements

None.

### Fixes

- **General**: Paused ScaledObject continues working after removing the annotation ([#4733](https://github.com/kedacore/keda/issues/4733))
- **General**: Skip resolving secrets if namespace is restricted ([#4519](https://github.com/kedacore/keda/issues/4519))
- **Prometheus**: Authenticated connections to Prometheus work in non-PodIdenty case ([#4695](https://github.com/kedacore/keda/issues/4695))

### Deprecations

You can find all deprecations in [this overview](https://github.com/kedacore/keda/issues?q=is%3Aissue+is%3Aopen+sort%3Aupdated-desc+label%3Abreaking-change) and [join the discussion here](https://github.com/kedacore/keda/discussions/categories/deprecations).

New deprecation(s): None.

### Breaking Changes

None.

### Other

None.

## v2.11.0

### New

- **General**: Introduce annotation `autoscaling.keda.sh/paused: true` for ScaledJobs to pause autoscaling ([#3303](https://github.com/kedacore/keda/issues/3303))
- **General**: Introduce new Solr Scaler ([#4234](https://github.com/kedacore/keda/issues/4234))
- **General**: Support ScaledObject taking over existing HPAs with the same name while they are not managed by other ScaledObject ([#4457](https://github.com/kedacore/keda/issues/4457))
- **CPU/Memory scaler**: Add support for scale to zero if there are multiple triggers([#4269](https://github.com/kedacore/keda/issues/4269))
- **Redis Scalers**: Allow scaling using redis stream length ([#4277](https://github.com/kedacore/keda/issues/4277))
- **Redis Scalers**: Allow scaling using consumer group lag ([#3127](https://github.com/kedacore/keda/issues/3127))

### Improvements

- **General**: Add a Prometheus metric for measuring the processing loop lag ([#4702](https://github.com/kedacore/keda/issues/4702))
- **General**: Add a Prometheus metric with KEDA build info ([#4647](https://github.com/kedacore/keda/issues/4647))
- **General**: Allow to change the port of the Admission Webhook ([#468](https://github.com/kedacore/charts/issues/468))
- **General**: Enable secret scanning in GitHub repo
- **General**: Metrics Adapter: remove deprecated Prometheus Metrics and non-gRPC code ([#3930](https://github.com/kedacore/keda/issues/3930))
<<<<<<< HEAD
- **Azure Pod Identity**: Add validation of identity ID to prevent usage of empty identity ID ([#4528](https://github.com/kedacore/keda/issues/4528))
=======
- **General**: Kubernetes v1.25, v1.26 or v1.27 are supported
- **AWS DynamoDB**: Add support for `indexName` ([#4680](https://github.com/kedacore/keda/issues/4680))
>>>>>>> 470e8225
- **Azure Data Explorer Scaler**: Use azidentity SDK ([#4489](https://github.com/kedacore/keda/issues/4489))
- **External Scaler**: Add tls options in TriggerAuth metadata. ([#3565](https://github.com/kedacore/keda/issues/3565))
- **GCP PubSub Scaler**: Make it more flexible for metrics ([#4243](https://github.com/kedacore/keda/issues/4243))
- **GitHub Runner Scaler**: Added support for GitHub App authentication ([#4651](https://github.com/kedacore/keda/issues/4651))
- **Kafka Scaler**: Add support for OAuth extensions ([#4544](https://github.com/kedacore/keda/issues/4544))
- **NATS JetStream Scaler**: Add support for pulling AccountID from TriggerAuthentication ([#4586](https://github.com/kedacore/keda/issues/4586))
- **PostgreSQL Scaler**: Replace `lib/pq` with `pgx` ([#4704](https://github.com/kedacore/keda/issues/4704))
- **Prometheus Scaler**: Add support for Google Managed Prometheus ([#467](https://github.com/kedacore/keda/issues/4674))
- **Pulsar Scaler**: Improve error messages for unsuccessful connections ([#4563](https://github.com/kedacore/keda/issues/4563))
- **RabbitMQ Scaler**: Add support for `unsafeSsl` in trigger metadata ([#4448](https://github.com/kedacore/keda/issues/4448))
- **RabbitMQ Scaler**: Add support for `workloadIdentityResource` and utilize AzureAD Workload Identity for HTTP authorization ([#4716](https://github.com/kedacore/keda/issues/4716))
- **Solace Scaler**: Add new `messageReceiveRateTarget` metric to Solace Scaler ([#4665](https://github.com/kedacore/keda/issues/4665))

### Fixes

- **General**: Allow to remove the finalizer even if the ScaledObject isn't valid ([#4396](https://github.com/kedacore/keda/issue/4396))
- **General**: Check ScaledObjects with multiple triggers with non unique name in the Admission Webhook ([#4664](https://github.com/kedacore/keda/issue/4664))
- **General**: Grafana Dashboard: Fix HPA metrics panel to use range instead of instant ([#4513](https://github.com/kedacore/keda/pull/4513))
- **General**: Grafana Dashboard: Fix HPA metrics panel by replacing $namepsace to $exported_namespace due to label conflict ([#4539](https://github.com/kedacore/keda/pull/4539))
- **General**: ScaledJob: Check if MaxReplicaCount is nil before access to it ([#4568](https://github.com/kedacore/keda/issues/4568))
- **AWS SQS Scaler**: Respect `scaleOnInFlight` value ([#4276](https://github.com/kedacore/keda/issue/4276))
- **Azure Monitor**: Exclude Azure Monitor scaler from metricName deprecation ([#4713](https://github.com/kedacore/keda/pull/4713))
- **Azure Pipelines**: Respect all required demands ([#4404](https://github.com/kedacore/keda/issues/4404))
- **Kafka Scaler**: Add back `strings.TrimSpace()` function for saslAuthType ([#4689](https://github.com/kedacore/keda/issues/4689))
- **NATS Jetstream Scaler**: Fix compatibility if node is not advertised ([#4524](https://github.com/kedacore/keda/issues/4524))
- **Prometheus Metrics**: Create e2e tests for all exposed Prometheus metrics ([#4127](https://github.com/kedacore/keda/issues/4127))

### Deprecations

You can find all deprecations in [this overview](https://github.com/kedacore/keda/issues?q=is%3Aissue+is%3Aopen+sort%3Aupdated-desc+label%3Abreaking-change) and [join the discussion here](https://github.com/kedacore/keda/discussions/categories/deprecations).

New deprecation(s):

- **Azure Data Explorer**: Deprecate `metadata.clientSecret` ([#4514](https://github.com/kedacore/keda/issues/4514))

### Other

- **General**: Add e2e test for external push scaler ([#2698](https://github.com/kedacore/keda/pull/2698))
- **General**: Automatically scale test clusters in/out to reduce environmental footprint & improve cost-efficiency ([#4456](https://github.com/kedacore/keda/pull/4456))
- **General**: Bump Golang to 1.20 ([#4517](https://github.com/kedacore/keda/issues/4517))
- **General**: Bump `kubernetes-sigs/controller-runtime` to v0.15.0 and code alignment ([#4582](https://github.com/kedacore/keda/pull/4582))
- **General**: Drop a transitive dependency on bou.ke/monkey ([#4364](https://github.com/kedacore/keda/issues/4364))
- **General**: Fix odd number of arguments passed as key-value pairs for logging ([#4368](https://github.com/kedacore/keda/issues/4368))
- **General**: Refactor several functions for Status & Conditions handling into pkg util functions ([#2906](https://github.com/kedacore/keda/pull/2906))
- **General**: Stop logging errors for paused ScaledObject (with `autoscaling.keda.sh/paused-replicas` annotation) by skipping reconciliation loop for the object (stop the scale loop and delete the HPA) ([#4253](https://github.com/kedacore/keda/pull/4253))
- **General**: Trying to prevent operator crash when accessing `ScaledObject.Status.ScaleTargetGVKR` ([#4389](https://github.com/kedacore/keda/issues/4389))
- **General**: Use default metrics provider from `sigs.k8s.io/custom-metrics-apiserver` ([#4473](https://github.com/kedacore/keda/pull/4473))

## v2.10.1

### Fixes

- **General**: Drop a transitive dependency on bou.ke/monkey ([#4366](https://github.com/kedacore/keda/issue/4366))
- **General**: Fix odd number of arguments passed as key-value pairs for logging ([#4369](https://github.com/kedacore/keda/issue/4369))
- **General**: Update supported versions in the welcome message ([#4360](https://github.com/kedacore/keda/issue/4360))
- **Admission Webhooks**: Allow to remove the finalizer even if the ScaledObject isn't valid ([#4396](https://github.com/kedacore/keda/issue/4396))
- **AWS SQS Scaler**: Respect `scaleOnInFlight` value ([#4276](https://github.com/kedacore/keda/issue/4276))
- **Azure Pipelines**: Fix for disallowing `$top` on query when using `meta.parentID` method ([#4397])
- **Azure Pipelines**: Respect all required demands ([#4404](https://github.com/kedacore/keda/issues/4404))

## v2.10.0

### New

Here is an overview of all **stable** additions:

- **General**: Add support to register custom CAs globally in KEDA operator ([#4168](https://github.com/kedacore/keda/issues/4168))
- **General**: Introduce admission webhooks to automatically validate resource changes to prevent misconfiguration and enforce best practices ([#3755](https://github.com/kedacore/keda/issues/3755))
- **General**: Introduce new ArangoDB Scaler ([#4000](https://github.com/kedacore/keda/issues/4000))
- **Prometheus Metrics**: Introduce scaler activity in Prometheus metrics ([#4114](https://github.com/kedacore/keda/issues/4114))
- **Prometheus Metrics**: Introduce scaler latency in Prometheus metrics ([#4037](https://github.com/kedacore/keda/issues/4037))

Here is an overview of all new **experimental** features:

- **GitHub Scaler**: Introduced new GitHub Scaler ([#1732](https://github.com/kedacore/keda/issues/1732))

### Improvements

- **General**: Add a warning when KEDA run outside supported k8s versions ([#4130](https://github.com/kedacore/keda/issues/4130))
- **General**: Use (self-signed) certificates for all the communications (internals and externals) ([#3931](https://github.com/kedacore/keda/issues/3931))
- **General**: Use TLS1.2 as minimum TLS version ([#4193](https://github.com/kedacore/keda/issues/4193))
- **Azure Application Insights Scaler**: Add ignoreNullValues to ignore errors when the data returned has null in its values ([#4316](https://github.com/kedacore/keda/issues/4316))
- **Azure Pipelines Scaler**: Improve error logging for `validatePoolID` ([#3996](https://github.com/kedacore/keda/issues/3996))
- **Azure Pipelines Scaler**: New configuration parameter `requireAllDemands` to scale only if jobs request all demands provided by the scaling definition ([#4138](https://github.com/kedacore/keda/issues/4138))
- **Hashicorp Vault**: Add support to secrets backend version 1 ([#2645](https://github.com/kedacore/keda/issues/2645))
- **Kafka Scaler**: Add support to use `tls` and `sasl` in ScaledObject ([#4232](https://github.com/kedacore/keda/issues/4322))
- **Kafka Scaler**: Improve error logging for `GetBlock` method ([#4232](https://github.com/kedacore/keda/issues/4232))
- **Prometheus Scaler**: Add custom headers and custom auth support ([#4208](https://github.com/kedacore/keda/issues/4208))
- **RabbitMQ Scaler**:  Add TLS support ([#967](https://github.com/kedacore/keda/issues/967))
- **Redis Scalers**: Add support to Redis 7 ([#4052](https://github.com/kedacore/keda/issues/4052))
- **Selenium Grid Scaler**: Add `platformName` to selenium-grid scaler metadata structure ([#4038](https://github.com/kedacore/keda/issues/4038))
- **Prometheus Scaler**: Extend Prometheus Scaler to support Azure managed service for Prometheus ([#4153](https://github.com/kedacore/keda/issues/4153))

### Fixes

- **General**: Fix regression in fallback mechanism ([#4249](https://github.com/kedacore/keda/issues/4249))
- **General**: Prevent a panic that might occur while refreshing a scaler cache ([#4092](https://github.com/kedacore/keda/issues/4092))
- **AWS Cloudwatch Scaler:** Make `metricName` and `namespace` optional when using `expression` ([#4334](https://github.com/kedacore/keda/issues/4262))
- **Azure Pipelines Scaler**: Add new parameter to limit the jobs returned ([#4324](https://github.com/kedacore/keda/issues/4324))
- **Azure Queue Scaler**: Fix azure queue length ([#4002](https://github.com/kedacore/keda/issues/4002))
- **Azure Service Bus Scaler**: Improve way clients are created to reduce amount of ARM requests ([#4262](https://github.com/kedacore/keda/issues/4262))
- **Azure Service Bus Scaler**: Use correct auth flows with pod identity ([#4026](https://github.com/kedacore/keda/issues/4026)|[#4123](https://github.com/kedacore/keda/issues/4123))
- **Cassandra Scaler**: Checking whether the port information is entered in the ClusterIPAddres is done correctly. ([#4110](https://github.com/kedacore/keda/issues/4110))
- **CPU Memory Scaler**: Store forgotten logger ([#4022](https://github.com/kedacore/keda/issues/4022))
- **Datadog Scaler**: Return correct error when getting a 429 error ([#4187](https://github.com/kedacore/keda/issues/4187))
- **Kafka Scaler**: Return error if the processing of the partition lag fails ([#4098](https://github.com/kedacore/keda/issues/4098))
- **Kafka Scaler**: Support 0 in activationLagThreshold configuration ([#4137](https://github.com/kedacore/keda/issues/4137))
- **Kafka Scaler:** Trim whitespace from `partitionLimitation` field ([#4333](https://github.com/kedacore/keda/pull/4333))
- **NATS Jetstream Scaler**: Fix compatibility when cluster not on kubernetes ([#4101](https://github.com/kedacore/keda/issues/4101))
- **Prometheus Metrics**: Expose Prometheus Metrics also when getting ScaledObject state ([#4075](https://github.com/kedacore/keda/issues/4075))
- **Redis Scalers**: Fix panic produced by incorrect logger initialization ([#4197](https://github.com/kedacore/keda/issues/4197))
- **Selenium Grid Scaler**: ScaledObject with a trigger whose metadata browserVersion is latest is always being triggered regardless of the browserVersion requested by the user ([#4347](https://github.com/kedacore/keda/issues/4347))

### Deprecations

You can find all deprecations in [this overview](https://github.com/kedacore/keda/issues?q=is%3Aissue+is%3Aopen+sort%3Aupdated-desc+label%3Abreaking-change) and [join the discussion here](https://github.com/kedacore/keda/discussions/categories/deprecations).

New deprecation(s):

- **General**: Deprecate explicitly setting `metricName` field from `ScaledObject.triggers[*].metadata` ([#4220](https://github.com/kedacore/keda/issues/4220))
- **Prometheus Scaler**: `cortexOrgId` metadata deprecated in favor of custom headers ([#4208](https://github.com/kedacore/keda/issues/4208))

### Other

- **General**: Bump Golang to 1.19 ([#4094](https://github.com/kedacore/keda/issues/4094))
- **General**: Check that ScaledObject name is specified as part of a query for getting metrics ([#4088](https://github.com/kedacore/keda/pull/4088))
- **General**: Compare error with `errors.Is` ([#4004](https://github.com/kedacore/keda/pull/4004))
- **General**: Consolidate `GetMetrics` and `IsActive` to `GetMetricsAndActivity` for Azure Event Hub, Cron and External scalers ([#4015](https://github.com/kedacore/keda/issues/4015))
- **General**: Improve test coverage in `pkg/util` ([#3871](https://github.com/kedacore/keda/issues/3871))
- **General**: Metrics Server: print a message on successful connection to gRPC server ([#4190](https://github.com/kedacore/keda/issues/4190))
- **General**: Pass deep copy object to scalers cache from the ScaledObject controller ([#4207](https://github.com/kedacore/keda/issues/4207))
- **General**: Review CodeQL rules and enable it on PRs ([#4032](https://github.com/kedacore/keda/pull/4032))
- **RabbitMQ Scaler:** Move from `streadway/amqp` to `rabbitmq/amqp091-go` ([#4004](https://github.com/kedacore/keda/pull/4039))

## v2.9.3

### Fixes

- **Azure Service Bus Scaler:** Use correct auth flows with pod identity ([#4026](https://github.com/kedacore/keda/issues/4026)|[#4123](https://github.com/kedacore/keda/issues/4123))

## v2.9.2

### Fixes

- **General**: Prevent a panic that might occur while refreshing a scaler cache ([#4092](https://github.com/kedacore/keda/issues/4092))
- **Prometheus Metrics**: Fix exposed metric from `keda_scaled_errors` to `keda_scaled_object_errors` ([#4037](https://github.com/kedacore/keda/issues/4037))
- **Azure Service Bus Scaler:** Use correct auth flows with pod identity ([#4026](https://github.com/kedacore/keda/issues/4026))

## v2.9.1

### Fixes

- **General**: Properly retrieve and close scalers cache ([#4011](https://github.com/kedacore/keda/issues/4011))
- **Azure Key Vault:** Raise an error if authentication mechanism not provided ([#4010](https://github.com/kedacore/keda/issues/4010))
- **Redis Scalers**: Support `unsafeSsl` and enable ssl verification as default ([#4005](https://github.com/kedacore/keda/issues/4005))

## v2.9.0

### Breaking Changes

- **General:** Change API version of HPA from `autoscaling/v2beta2` to `autoscaling/v2` ([#2462](https://github.com/kedacore/keda/issues/2462))
- **General:** As per our [support policy](https://github.com/kedacore/governance/blob/main/SUPPORT.md), Kubernetes v1.23 or above is required and support for Kubernetes v1.22 or below was removed ([docs](https://keda.sh/docs/2.9/operate/cluster/#kubernetes-compatibility))

### New

Here is an overview of all **stable** additions:

- **General**: **EXPERIMENTAL** Adding an option to cache metric values for a scaler during the polling interval ([#2282](https://github.com/kedacore/keda/issues/2282))
- **General:** Introduce new CouchDB Scaler ([#3746](https://github.com/kedacore/keda/issues/3746))
- **General:** Introduce new Etcd Scaler ([#3880](https://github.com/kedacore/keda/issues/3880))
- **General:** Introduce new Loki Scaler ([#3699](https://github.com/kedacore/keda/issues/3699))
- **General**: Introduce rate-limitting parameters to KEDA manager to allow override of client defaults ([#3730](https://github.com/kedacore/keda/issues/3730))
- **General**: Introduction deprecation & breaking change policy ([Governance #68](https://github.com/kedacore/governance/issues/68))
- **General**: Provide off-the-shelf Grafana dashboard for application autoscaling ([Docs](https://keda.sh/docs/2.9/operate/prometheus/) | [#3911](https://github.com/kedacore/keda/issues/3911))
- **General:** Produce reproducible builds ([#3509](https://github.com/kedacore/keda/issues/3509)
- **AWS Scalers**: Introduce new AWS endpoint URL settings. ([#3337](https://github.com/kedacore/keda/issues/3337))
- **Azure Service Bus Scaler**: Support for Shared Access Signature (SAS) tokens for authentication. ([#2920](https://github.com/kedacore/keda/issues/2920))
- **Azure Service Bus Scaler:** Support regex usage in queueName / subscriptionName parameters. ([#1624](https://github.com/kedacore/keda/issues/1624))
- **ElasticSearch Scaler**: Support for ElasticSearch Service on Elastic Cloud ([#3785](https://github.com/kedacore/keda/issues/3785)
- **Prometheus Metrics**: Introduce new `ScalerName` label in Prometheus metrics. ([#3588](https://github.com/kedacore/keda/issues/3588))
- **Prometheus Metrics**: Expose renamed version of existing Prometheus Metrics in KEDA Operator. ([#3919](https://github.com/kedacore/keda/issues/3919))
- **Prometheus Metrics**: Provide Prometheus metric with indication of total number of custom resources per namespace for each custom resource type (CRD). ([#2637](https://github.com/kedacore/keda/issues/2637)|[#2638](https://github.com/kedacore/keda/issues/2638)|[#2639](https://github.com/kedacore/keda/issues/2639))
- **Prometheus Metrics**: Provide Prometheus metric with indication of total number of triggers per trigger type in `ScaledJob`/`ScaledObject`. ([#3663](https://github.com/kedacore/keda/issues/3663))
- **Selenium Grid Scaler:** Allow setting url trigger parameter from TriggerAuthentication/ClusterTriggerAuthentication ([#3752](https://github.com/kedacore/keda/pull/3752))

Here is an overview of all new **experimental** features:

- **General**: **EXPERIMENTAL** Adding an option to cache metric values for a scaler during the polling interval ([#2282](https://github.com/kedacore/keda/issues/2282))

### Improvements

- **General:** Add explicit `seccompProfile` type to `securityContext` config ([#3561](https://github.com/kedacore/keda/issues/3561))
- **General:** Add `Min` column to ScaledJob visualization ([#3689](https://github.com/kedacore/keda/issues/3689))
- **General**: Disable response compression for k8s restAPI in client-go ([#3863](https://github.com/kedacore/keda/issues/3863) | [Kubernetes #112296](https://github.com/kubernetes/kubernetes/issues/112296))
- **General:** Improve the function used to normalize metric names ([#3789](https://github.com/kedacore/keda/issues/3789)
- **General:** Support for using pod identities for authentication in Azure Key Vault ([#3813](https://github.com/kedacore/keda/issues/3813)
- **General:** Support disable keep http connection alive ([#3874](https://github.com/kedacore/keda/issues/3874)
- **General:** Support "Restrict Secret Access" to mitigate the security risk ([#3668](https://github.com/kedacore/keda/issues/3668)
- **Apache Kafka Scaler:** Support for SASL/OAuth bearer authentication ([#3681](https://github.com/kedacore/keda/issues/3681))
- **Apache Kafka Scaler:** Support for limiting Kafka partitions KEDA will monitor ([#3830](https://github.com/kedacore/keda/issues/3830))
- **Apache Kafka Scaler:** Support for excluding persistent lag ([#3904](https://github.com/kedacore/keda/issues/3904))
- **Azure AD Pod Identity Authentication:** Improve logs around integration with aad-pod-identity for simplified troubleshooting ([#3610](https://github.com/kedacore/keda/issues/3610))
- **Azure Event Hubs Scaler:** Support Azure Active Directory Pod & Workload Identity for Storage Blobs ([#3569](https://github.com/kedacore/keda/issues/3569))
- **Azure Event Hubs Scaler:** Support for using connection strings for Event Hub namespace instead of the Event Hub itself. ([#3922](https://github.com/kedacore/keda/issues/3922))
- **Azure Event Hubs Scaler:** Support for `dapr` checkpoint strategy ([#3022](https://github.com/kedacore/keda/issues/3022))
- **Azure Pipelines Scaler:** Improved performance for scaling big amount of job requests ([#3702](https://github.com/kedacore/keda/issues/3702))
- **Cron Scaler**: Improve instance count determination. ([#3838](https://github.com/kedacore/keda/issues/3854))
- **GCP Storage Scaler:** Support for blob prefix ([#3756](https://github.com/kedacore/keda/issues/3756))
- **GCP Storage Scaler:** Support for blob delimiters ([#3756](https://github.com/kedacore/keda/issues/3756))
- **Metrics API Scaler:** Support for `unsafeSsl` parameter to skip certificate validation when connecting over HTTPS ([#3728](https://github.com/kedacore/keda/discussions/3728))
- **NATS Jetstream Scaler:** Improved querying to respect stream consumer leader in clustered scenarios ([#3860](https://github.com/kedacore/keda/issues/3860))
- **NATS Scalers:** Support HTTPS protocol in NATS Scalers ([#3805](https://github.com/kedacore/keda/issues/3805))
- **Prometheus Scaler:** Introduce skipping of certificate check for unsigned certs ([#2310](https://github.com/kedacore/keda/issues/2310))
- **Pulsar Scaler:** Add support for basic authentication ([#3844](https://github.com/kedacore/keda/issues/3844))
- **Pulsar Scaler:** Add support for bearer token authentication ([#3844](https://github.com/kedacore/keda/issues/3844))
- **Pulsar Scaler:** Add support for partitioned topics ([#3833](https://github.com/kedacore/keda/issues/3833))

### Fixes

- **General:** Respect optional parameter inside `envs` for ScaledJobs ([#3568](https://github.com/kedacore/keda/issues/3568))
- **General:** Ensure `Close` is only called once during `PushScaler`'s deletion ([#3881](https://github.com/kedacore/keda/issues/3881))
- **Security:** Provide patch for CVE-2022-3172 vulnerability ([#3690](https://github.com/kedacore/keda/issues/3690))
- **Azure Blob Scaler** Store forgotten logger ([#3811](https://github.com/kedacore/keda/issues/3811))
- **Datadog Scaler** The last data point of some specific query is always null ([#3906](https://github.com/kedacore/keda/issues/3906))
- **GCP Stackdriver Scalar:** Update Stackdriver client to handle detecting double and int64 value types ([#3777](https://github.com/kedacore/keda/issues/3777))
- **MongoDB Scaler:** Username/password can contain `:/?#[]@` ([#3992](https://github.com/kedacore/keda/issues/3992))
- **New Relic Scaler** Store forgotten logger ([#3945](https://github.com/kedacore/keda/issues/3945))
- **Prometheus Scaler:** Treat Inf the same as Null result ([#3644](https://github.com/kedacore/keda/issues/3644))
- **NATS Jetstream:** Correctly count messages that should be redelivered (waiting for ack) towards KEDA value ([#3787](https://github.com/kedacore/keda/issues/3787))

### Deprecations

You can find all deprecations in [this overview](https://github.com/kedacore/keda/issues?q=is%3Aissue+is%3Aopen+sort%3Aupdated-desc+label%3Abreaking-change) and [join the discussion here](https://github.com/kedacore/keda/discussions/categories/deprecations).

New deprecation(s):

- Prometheus metrics on KEDA Metric Server are deprecated in favor of Prometheus metrics on KEDA Operator ([#3972](https://github.com/kedacore/keda/issues/3972) | [Discussion](https://github.com/kedacore/keda/discussions/3973))

Previously announced deprecation(s):

- Default checkpointing strategy for Azure Event Hubs scaler `azureFunctions` is deprecated in favor of `blobMetadata` ([#XXX](https://github.com/kedacore/keda/issues/3596) | [Discussion](https://github.com/kedacore/keda/discussions/3552))
- `metadata.type` is deprecated in favor of the global `metricType` for CPU, Memory, Datadog scalers ([#2844](https://github.com/kedacore/keda/issues/2844) | [Discussion](https://github.com/kedacore/keda/discussions/3002))
- `rolloutStrategy` is deprecated in favor of `rollout.strategy` in ScaledJobs ([#3596](https://github.com/kedacore/keda/issues/3596) | [Discussion](https://github.com/kedacore/keda/discussions/3552))

### Other

- **General**: Bump Golang to 1.18.6 ([#3205](https://github.com/kedacore/keda/issues/3205))
- **General**: Bump `github.com/Azure/azure-event-hubs-go/v3` ([#2986](https://github.com/kedacore/keda/issues/2986))
- **General**: Migrate from `azure-service-bus-go` to `azservicebus` ([#3394](https://github.com/kedacore/keda/issues/3394))
- **General**: Metrics Server: use gRPC connection to get metrics from Operator ([#3920](https://github.com/kedacore/keda/issues/3920))
- **General**: Metrics Server: use OpenAPI definitions served by custom-metrics-apiserver ([#3929](https://github.com/kedacore/keda/issues/3929))
- **Azure EventHub**: Add e2e tests ([#2792](https://github.com/kedacore/keda/issues/2792))
- **Apache Kafka Scaler:** Increase logging V-level  ([#3948](https://github.com/kedacore/keda/issues/3948))

## v2.8.1

### New

None.

### Improvements

- **Datadog Scaler:** Support multi-query metrics, and aggregation ([#3423](https://github.com/kedacore/keda/issues/3423))

### Fixes

- **General:** Metrics endpoint returns correct HPA values ([#3554](https://github.com/kedacore/keda/issues/3554))
- **Datadog Scaler:** Fix: panic in datadog scaler ([#3448](https://github.com/kedacore/keda/issues/3448))
- **RabbitMQ Scaler:** Parse vhost correctly if it's provided in the host url ([#3602](https://github.com/kedacore/keda/issues/3602))

### Deprecations

None.

### Breaking Changes

None.

### Other

- **General:** Execute trivy scan (on PRs) only if there are changes in deps ([#3540](https://github.com/kedacore/keda/issues/3540))
- **General:** Use re-usable workflows for GitHub Actions ([#2569](https://github.com/kedacore/keda/issues/2569))

## v2.8.0

### New

- **General:** Introduce new AWS DynamoDB Streams Scaler ([#3124](https://github.com/kedacore/keda/issues/3124))
- **General:** Introduce new NATS JetStream scaler ([#2391](https://github.com/kedacore/keda/issues/2391))
- **General:** Introduce `activationThreshold`/`minMetricValue` for all scalers ([#2800](https://github.com/kedacore/keda/issues/2800))
- **General:** Support for `minReplicaCount` in ScaledJob ([#3426](https://github.com/kedacore/keda/issues/3426))
- **General:** Support to customize HPA name ([#3057](https://github.com/kedacore/keda/issues/3057))
- **General:** Make propagation policy for ScaledJob rollout configurable ([#2910](https://github.com/kedacore/keda/issues/2910))
- **General:** Support for Azure AD Workload Identity as a pod identity provider. ([#2487](https://github.com/kedacore/keda/issues/2487)|[#2656](https://github.com/kedacore/keda/issues/2656))
- **General:** Support for permission segregation when using Azure AD Pod / Workload Identity. ([#2656](https://github.com/kedacore/keda/issues/2656))
- **AWS SQS Queue Scaler:** Support for scaling to include in-flight messages. ([#3133](https://github.com/kedacore/keda/issues/3133))
- **Azure Pipelines Scaler:** Support for Azure Pipelines to support demands (capabilities) ([#2328](https://github.com/kedacore/keda/issues/2328))
- **CPU Scaler:** Support for targeting specific container in a pod ([#1378](https://github.com/kedacore/keda/issues/1378))
- **GCP Stackdriver Scaler:** Added aggregation parameters ([#3008](https://github.com/kedacore/keda/issues/3008))
- **Kafka Scaler:** Support of passphrase encrypted PKCS #\8 private key ([3449](https://github.com/kedacore/keda/issues/3449))
- **Memory Scaler:** Support for targeting specific container in a pod ([#1378](https://github.com/kedacore/keda/issues/1378))
- **Prometheus Scaler:** Add `ignoreNullValues` to return error when prometheus return null in values ([#3065](https://github.com/kedacore/keda/issues/3065))

### Improvements

- **General:** Add settings for configuring leader election ([#2836](https://github.com/kedacore/keda/issues/2836))
- **General:** `external` extension reduces connection establishment with long links ([#3193](https://github.com/kedacore/keda/issues/3193))
- **General:** Reference ScaledObject's/ScaledJob's name in the scalers log ([3419](https://github.com/kedacore/keda/issues/3419))
- **General:** Use `mili` scale for the returned metrics ([#3135](https://github.com/kedacore/keda/issues/3135))
- **General:** Use more readable timestamps in KEDA Operator logs ([#3066](https://github.com/kedacore/keda/issues/3066))
- **Kafka Scaler:** Handle Sarama errors properly ([#3056](https://github.com/kedacore/keda/issues/3056))

### Fixes

- **General:** Provide patch for CVE-2022-27191 vulnerability ([#3378](https://github.com/kedacore/keda/issues/3378))
- **General:** Refactor adapter startup to ensure proper log initilization. ([2316](https://github.com/kedacore/keda/issues/2316))
- **General:** Scaleobject ready condition 'False/Unknow' to 'True' requeue ([#3096](https://github.com/kedacore/keda/issues/3096))
- **General:** Use `go install` in the Makefile for downloading dependencies ([#2916](https://github.com/kedacore/keda/issues/2916))
- **General:** Use metricName from GetMetricsSpec in ScaledJobs instead of `queueLength` ([#3032](https://github.com/kedacore/keda/issues/3032))
- **ActiveMQ Scaler:** KEDA doesn't respect restAPITemplate ([#3188](https://github.com/kedacore/keda/issues/3188))
- **Azure Eventhub Scaler:** KEDA operator crashes on nil memory panic if the eventhub connectionstring for Azure Eventhub Scaler contains an invalid character ([#3082](https://github.com/kedacore/keda/issues/3082))
- **Azure Pipelines Scaler:** Fix issue with Azure Pipelines wrong PAT Auth. ([#3159](https://github.com/kedacore/keda/issues/3159))
- **Datadog Scaler:** Ensure that returns the same element that has been checked ([#3448](https://github.com/kedacore/keda/issues/3448))
- **Kafka Scaler:** Check `lagThreshold` is a positive number ([#3366](https://github.com/kedacore/keda/issues/3366))
- **Selenium Grid Scaler:** Fix bug where edge active sessions not being properly counted ([#2709](https://github.com/kedacore/keda/issues/2709))
- **Selenium Grid Scaler:** Fix bug where Max Sessions was not working correctly ([#3061](https://github.com/kedacore/keda/issues/3061))

### Deprecations

- **ScaledJob**: `rolloutStrategy` is deprecated in favor of `rollout.strategy` ([#2910](https://github.com/kedacore/keda/issues/2910))

### Breaking Changes

None.

### Other

- **General:** Migrate e2e test to Go. ([2737](https://github.com/kedacore/keda/issues/2737))
- **General**: Bump Golang to 1.17.13 and deps ([#3447](https://github.com/kedacore/keda/issues/3447))
- **General:** Fix devcontainer on ARM64 Arch. ([3084](https://github.com/kedacore/keda/issues/3084))
- **General:** Improve error message in resolving ServiceAccount for AWS EKS PodIdentity ([3142](https://github.com/kedacore/keda/issues/3142))
- **General:** Improve e2e on PR process through comments. ([3004](https://github.com/kedacore/keda/issues/3004))
- **General:** Split e2e test by functionality. ([#3270](https://github.com/kedacore/keda/issues/3270))
- **General:** Unify the used tooling on different workflows and arch. ([3092](https://github.com/kedacore/keda/issues/3092))
- **General:** Use Github's Checks API for e2e tests on PR. ([2567](https://github.com/kedacore/keda/issues/2567))

## v2.7.1

### Improvements

- **General**: Don't hardcode UIDs in securityContext ([#3012](https://github.com/kedacore/keda/issues/3012))

### Other

- **General**: Fix CVE-2022-21221 in `github.com/valyala/fasthttp` ([#2775](https://github.com/kedacore/keda/issues/2775))
- **General**: Bump Golang to 1.17.9 ([#3016](https://github.com/kedacore/keda/issues/3016))
- **General**: Fix autoscaling behaviour while paused. ([#3009](https://github.com/kedacore/keda/issues/3009))

## v2.7.0

### New

- **General:** Introduce annotation `"autoscaling.keda.sh/paused-replicas"` for ScaledObjects to pause scaling at a fixed replica count. ([#944](https://github.com/kedacore/keda/issues/944))
- **General:** Introduce ARM-based container image for KEDA ([#2263](https://github.com/kedacore/keda/issues/2263)|[#2262](https://github.com/kedacore/keda/issues/2262))
- **General:** Introduce new AWS DynamoDB Scaler ([#2486](https://github.com/kedacore/keda/issues/2482))
- **General:** Introduce new Azure Data Explorer Scaler ([#1488](https://github.com/kedacore/keda/issues/1488)|[#2734](https://github.com/kedacore/keda/issues/2734))
- **General:** Introduce new GCP Stackdriver Scaler ([#2661](https://github.com/kedacore/keda/issues/2661))
- **General:** Introduce new GCP Storage Scaler ([#2628](https://github.com/kedacore/keda/issues/2628))
- **General:** Provide support for authentication via Azure Key Vault ([#900](https://github.com/kedacore/keda/issues/900)|[#2733](https://github.com/kedacore/keda/issues/2733))
- **General**: Support for `ValueMetricType` in `ScaledObject` for all scalers except CPU/Memory ([#2030](https://github.com/kedacore/keda/issues/2030))

### Improvements

- **General:** Bump dependencies versions ([#2978](https://github.com/kedacore/keda/issues/2978))
- **General:** Properly handle `restoreToOriginalReplicaCount` if `ScaleTarget` is missing ([#2872](https://github.com/kedacore/keda/issues/2872))
- **General:** Support for running KEDA secure-by-default as non-root ([#2933](https://github.com/kedacore/keda/issues/2933))
- **General:** Synchronize HPA annotations from ScaledObject ([#2659](https://github.com/kedacore/keda/pull/2659))
- **General:** Updated HTTPClient to be proxy-aware, if available, from environment variables. ([#2577](https://github.com/kedacore/keda/issues/2577))
- **General:** Using manager client in KEDA Metrics Server to avoid flush request to Kubernetes Apiserver([2914](https://github.com/kedacore/keda/issues/2914))
- **ActiveMQ Scaler:** Add CorsHeader information to ActiveMQ Scaler ([#2884](https://github.com/kedacore/keda/issues/2884))
- **AWS CloudWatch:** Add support to use expressions([#2998](https://github.com/kedacore/keda/issues/2998))
- **Azure Application Insights Scaler:** Provide support for non-public clouds ([#2735](https://github.com/kedacore/keda/issues/2735))
- **Azure Blob Storage Scaler:** Add optional parameters for counting blobs recursively ([#1789](https://github.com/kedacore/keda/issues/1789))
- **Azure Event Hub Scaler:** Improve logging when blob container not found ([#2363](https://github.com/kedacore/keda/issues/2363))
- **Azure Event Hub Scaler:** Provide support for non-public clouds ([#1915](https://github.com/kedacore/keda/issues/1915))
- **Azure Log Analytics Scaler:** Provide support for non-public clouds ([#1916](https://github.com/kedacore/keda/issues/1916))
- **Azure Monitor Scaler:** Provide support for non-public clouds ([#1917](https://github.com/kedacore/keda/issues/1917))
- **Azure Queue:** Don't call Azure queue GetProperties API unnecessarily ([#2613](https://github.com/kedacore/keda/pull/2613))
- **Datadog Scaler:** Validate query to contain `{` to prevent panic on invalid query ([#2625](https://github.com/kedacore/keda/issues/2625))
- **Datadog Scaler:** Several improvements, including a new optional parameter `metricUnavailableValue` to fill data when no Datadog metric was returned ([#2657](https://github.com/kedacore/keda/issues/2657))
- **Datadog Scaler:** Rely on Datadog API to validate the query ([2761](https://github.com/kedacore/keda/issues/2761))
- **Graphite Scaler**  Use the latest non-null datapoint returned by query. ([#2625](https://github.com/kedacore/keda/issues/2944))
- **Kafka Scaler:** Make "disable" a valid value for tls auth parameter ([#2608](https://github.com/kedacore/keda/issues/2608))
- **Kafka Scaler:** New `scaleToZeroOnInvalidOffset` to control behavior when partitions have an invalid offset ([#2033](https://github.com/kedacore/keda/issues/2033)[#2612](https://github.com/kedacore/keda/issues/2612))
- **Metric API Scaler:** Improve error handling on not-ok response ([#2317](https://github.com/kedacore/keda/issues/2317))
- **New Relic Scaler:** Support to get account value from authentication resources. ([#2883](https://github.com/kedacore/keda/issues/2883))
- **Prometheus Scaler:** Check and properly inform user that `threshold` is not set ([#2793](https://github.com/kedacore/keda/issues/2793))
- **Prometheus Scaler:** Support for `X-Scope-OrgID` header ([#2667](https://github.com/kedacore/keda/issues/2667))
- **RabbitMQ Scaler:** Include `vhost` for RabbitMQ when retrieving queue info with `useRegex` ([#2498](https://github.com/kedacore/keda/issues/2498))
- **Selenium Grid Scaler:** Consider `maxSession` grid info when scaling. ([#2618](https://github.com/kedacore/keda/issues/2618))

### Deprecations

- **CPU, Memory, Datadog Scalers**: `metadata.type` is deprecated in favor of the global `metricType` ([#2030](https://github.com/kedacore/keda/issues/2030))

### Breaking Changes

None.

### Other

- **General:** Clean go.mod to fix golangci-lint ([#2783](https://github.com/kedacore/keda/issues/2783))
- **General:** Consistent file naming in `pkg/scalers/` ([#2806](https://github.com/kedacore/keda/issues/2806))
- **General:** Fix mismatched errors for updating HPA ([#2719](https://github.com/kedacore/keda/issues/2719))
- **General:** Improve e2e tests reliability ([#2580](https://github.com/kedacore/keda/issues/2580))
- **General:** Improve e2e tests to always cleanup resources in cluster ([#2584](https://github.com/kedacore/keda/issues/2584))
- **General:** Internally represent value and threshold as int64 ([#2790](https://github.com/kedacore/keda/issues/2790))
- **General:** Refactor active directory endpoint parsing for Azure scalers. ([#2853](https://github.com/kedacore/keda/pull/2853))
- **AWS CloudWatch:** Adding e2e test ([#1525](https://github.com/kedacore/keda/issues/1525))
- **AWS DynamoDB:** Setup AWS DynamoDB test account ([#2803](https://github.com/kedacore/keda/issues/2803))
- **AWS Kinesis Stream:** Adding e2e test ([#1526](https://github.com/kedacore/keda/issues/1526))
- **AWS SQS Queue:** Adding e2e test ([#1527](https://github.com/kedacore/keda/issues/1527))
- **Azure Data Explorer:** Adding e2e test ([#2841](https://github.com/kedacore/keda/issues/2841))
- **Azure Data Explorer:** Replace deprecated function `iter.Next()` in favour of `iter.NextRowOrError()` ([#2989](https://github.com/kedacore/keda/issues/2989))
- **Azure Service Bus:** Adding e2e test ([#2731](https://github.com/kedacore/keda/issues/2731)|[#2732](https://github.com/kedacore/keda/issues/2732))
- **External Scaler:** Adding e2e test. ([#2697](https://github.com/kedacore/keda/issues/2697))
- **External Scaler:** Fix issue with internal KEDA core prefix being passed to external scaler. ([#2640](https://github.com/kedacore/keda/issues/2640))
- **GCP Pubsub Scaler:** Adding e2e test ([#1528](https://github.com/kedacore/keda/issues/1528))
- **Hashicorp Vault Secret Provider:** Adding e2e test ([#2842](https://github.com/kedacore/keda/issues/2842))
- **Memory Scaler:** Adding e2e test ([#2220](https://github.com/kedacore/keda/issues/2220))
- **Selenium Grid Scaler:** Adding e2e test ([#2791](https://github.com/kedacore/keda/issues/2791))

## v2.6.1

### Improvements

- **General**: Fix generation of metric names if any of ScaledObject's triggers is unavailable ([#2592](https://github.com/kedacore/keda/issues/2592))
- **General**: Fix logging in KEDA operator and properly set `ScaledObject.Status` in case there is a problem in a ScaledObject's trigger ([#2603](https://github.com/kedacore/keda/issues/2603))

### Other

- **General:** Fix failing tests based on the scale to zero bug ([#2603](https://github.com/kedacore/keda/issues/2603))

## v2.6.0

### New

- Add ActiveMQ Scaler ([#2305](https://github.com/kedacore/keda/pull/2305))
- Add Azure Application Insights Scaler ([2506](https://github.com/kedacore/keda/pull/2506))
- Add New Datadog Scaler ([#2354](https://github.com/kedacore/keda/pull/2354))
- Add New Relic Scaler ([#2387](https://github.com/kedacore/keda/pull/2387))
- Add PredictKube Scaler ([#2418](https://github.com/kedacore/keda/pull/2418))

### Improvements

- **General:** Delete the cache entry when a ScaledObject is deleted ([#2564](https://github.com/kedacore/keda/pull/2564))
- **General:** Fail fast on `buildScalers` when not able to resolve a secret that a deployment is relying on ([#2394](https://github.com/kedacore/keda/pull/2394))
- **General:** `keda-operator` Cluster Role: add `list` and `watch` access to service accounts ([#2406](https://github.com/kedacore/keda/pull/2406))|([#2410](https://github.com/kedacore/keda/pull/2410))
- **General:** Sign KEDA images published on GitHub Container Registry ([#2501](https://github.com/kedacore/keda/pull/2501))|([#2502](https://github.com/kedacore/keda/pull/2502))|([#2504](https://github.com/kedacore/keda/pull/2504))
- **AWS Scalers:** Support temporary AWS credentials using session tokens ([#2573](https://github.com/kedacore/keda/pull/2573))
- **AWS SQS Scaler:** Allow using simple queue name instead of URL ([#2483](https://github.com/kedacore/keda/pull/2483))
- **Azure EventHub Scaler:** Don't expose connection string in metricName ([#2404](https://github.com/kedacore/keda/pull/2404))
- **Azure Pipelines Scaler:** Support `poolName` or `poolID` validation ([#2370](https://github.com/kedacore/keda/pull/2370))
- **CPU Scaler:** Adding e2e test for the cpu scaler ([#2441](https://github.com/kedacore/keda/pull/2441))
- **External Scaler:** Fix wrong calculation of retry backoff duration ([#2416](https://github.com/kedacore/keda/pull/2416))
- **Graphite Scaler:** Use the latest datapoint returned, not the earliest ([#2365](https://github.com/kedacore/keda/pull/2365))
- **Kafka Scaler:** Allow flag `topic` to be optional, where lag of all topics within the consumer group will be used for scaling ([#2409](https://github.com/kedacore/keda/pull/2409))
- **Kafka Scaler:** Concurrently query brokers for consumer and producer offsets ([#2405](https://github.com/kedacore/keda/pull/2405))
- **Kubernetes Workload Scaler:** Ignore terminated pods ([#2384](https://github.com/kedacore/keda/pull/2384))
- **PostgreSQL Scaler:** Assign PostgreSQL `userName` to correct attribute ([#2432](https://github.com/kedacore/keda/pull/2432))|([#2433](https://github.com/kedacore/keda/pull/2433))
- **Prometheus Scaler:** Support namespaced Prometheus queries ([#2575](https://github.com/kedacore/keda/issues/2575))

### Breaking Changes

- No longer push to Docker Hub as of v2.5 as per our [announcement in March 2021](https://github.com/kedacore/keda/discussions/1700)
  - Learn more about the background on [kedacore/governance#16](https://github.com/kedacore/governance/issues/16)

## v2.5.0

### New

- Add Cassandra Scaler ([#2211](https://github.com/kedacore/keda/pull/2211))
- Add Elasticsearch Scaler ([#2311](https://github.com/kedacore/keda/pull/2311))
- Add Graphite Scaler ([#1628](https://github.com/kedacore/keda/pull/2092))
- ScaledJob: introduce `MultipleScalersCalculation` ([#2016](https://github.com/kedacore/keda/pull/2016))
- ScaledJob: introduce `RolloutStrategy` ([#2164](https://github.com/kedacore/keda/pull/2164))
- Add ScalersCache to reuse scalers unless they need changing ([#2187](https://github.com/kedacore/keda/pull/2187))
- Cache metric names provided by KEDA Metrics Server ([#2279](https://github.com/kedacore/keda/pull/2279))

### Improvements

- Artemis Scaler: parse out broker config parameters in case `restAPITemplate` is given ([#2104](https://github.com/kedacore/keda/pull/2104))
- AWS Cloudwatch Scaler: improve metric exporting logic ([#2243](https://github.com/kedacore/keda/pull/2243))
- AWS Cloudwatch Scaler: return minimum value for the metric when cloudwatch returns empty list ([#2345](https://github.com/kedacore/keda/pull/2345))
- Azure Log Analytics Scaler: add support to provide the metric name([#2106](https://github.com/kedacore/keda/pull/2106))
- Azure Pipelines Scaler: improve logs ([#2297](https://github.com/kedacore/keda/pull/2297))
- Cron Scaler: improve validation in case start & end input is same ([#2032](https://github.com/kedacore/keda/pull/2032))
- Cron Scaler: improve the cron validation ([#2038](https://github.com/kedacore/keda/pull/2038))
- GCP PubSub Scaler: introduce `SubscriptionSize` and `OldestUnackedMessageAge` modes ([#2266](https://github.com/kedacore/keda/pull/2266))
- GCP PubSub Scaler: add GCP identity authentication when using ([#2225](https://github.com/kedacore/keda/pull/2225))
- GCP PubSub Scaler: add possibility to reference a GCP PubSub subscription by full link, including project ID ([#2269](https://github.com/kedacore/keda/pull/2269))
- InfluxDB Scaler: add `unsafeSsl` parameter ([#2157](https://github.com/kedacore/keda/pull/2157)|[#2320](https://github.com/kedacore/keda/pull/2320))
- Metrics API Scaler: add Bearer auth ([#2028](https://github.com/kedacore/keda/pull/2028))
- MongoDB Scaler: add support to get connection data from Trigger Authorization ([#2115](https://github.com/kedacore/keda/pull/2115))
- MSSQL Scaler: add support to get connection data from Trigger Authorization ([#2112](https://github.com/kedacore/keda/pull/2112))
- MySQL Scaler: add support to get connection data from Trigger Authorization ([#2113](https://github.com/kedacore/keda/pull/2113))
- MySQL Scaler: don't expose connection string in `metricName` ([#2171](https://github.com/kedacore/keda/pull/2171))
- PostgreSQL Scaler: add support to get connection data from Trigger Authorization ([#2114](https://github.com/kedacore/keda/pull/2114))
- Prometheus Scaler: validating values length in Prometheus query response ([#2264](https://github.com/kedacore/keda/pull/2264))
- Prometheus Scaler: omit `serverAddress` from generated metric name ([#2099](https://github.com/kedacore/keda/pull/2099))
- RabbitMQ Scaler: anonymize the host in case of HTTP failure ([#2041](https://github.com/kedacore/keda/pull/2041))
- RabbitMQ Scaler: escape `queueName` and `vhostName` before use them in query string (bug fix) ([#2055](https://github.com/kedacore/keda/pull/2055))
- RabbitMQ Scaler: add custom http timeout ([#2086](https://github.com/kedacore/keda/pull/2086))
- RabbitMQ Scaler: add `pageSize` (using regex) ([#2162](https://github.com/kedacore/keda/pull/2162)|[#2319](https://github.com/kedacore/keda/pull/2319))
- Redis Scaler: upgrade library, add username and Sentinel support ([#2181](https://github.com/kedacore/keda/pull/2181))
- SeleniumGrid Scaler: add `unsafeSsl` parameter ([#2157](https://github.com/kedacore/keda/pull/2157))
- Stan Scaler: provide support for configuring authentication through TriggerAuthentication ([#2167](https://github.com/kedacore/keda/pull/2167))
- Allow setting `MaxConcurrentReconciles` for controllers ([#2272](https://github.com/kedacore/keda/pull/2272))
- Cleanup metric names inside scalers ([#2260](https://github.com/kedacore/keda/pull/2260))
- Drop support to `ValueMetricType` using cpu_memory_scaler ([#2218](https://github.com/kedacore/keda/issues/2218))
- Improve metric name creation to be unique using scaler index inside the scaler ([#2161](https://github.com/kedacore/keda/pull/2161))
- Improve error message if `IdleReplicaCount` are equal to `MinReplicaCount` to be the same as the check ([#2212](https://github.com/kedacore/keda/pull/2212))
- TriggerAuthentication/Vault: add support for HashiCorp Vault namespace (Vault Enterprise) ([#2085](https://github.com/kedacore/keda/pull/2085))

### Deprecations

- GCP PubSub Scaler: `subscriptionSize` is deprecated in favor of `mode` and `value` ([#2266](https://github.com/kedacore/keda/pull/2266))

### Breaking Changes

- TODO ([#XXX](https://github.com/kedacore/keda/pull/XXX))

### Other

- Ensure that `context.Context` values are properly passed down the stack ([#2202](https://github.com/kedacore/keda/pull/2202)|[#2249](https://github.com/kedacore/keda/pull/2249))
- Refactor AWS related scalers to reuse the AWS clients instead of creating a new one for every `GetMetrics` call ([#2255](https://github.com/kedacore/keda/pull/2255))
- Improve context handling in appropriate functionality in which we instantiate scalers ([#2267](https://github.com/kedacore/keda/pull/2267))
- Migrate to Kubebuilder v3 ([#2082](https://github.com/kedacore/keda/pull/2082))
    - API path has been changed: `github.com/kedacore/keda/v2/api/v1alpha1` -> `github.com/kedacore/keda/v2/apis/keda/v1alpha1`
- Use Patch to set FallbackCondition on ScaledObject.Status ([#2037](https://github.com/kedacore/keda/pull/2037))
- Bump Golang to 1.17.3 ([#2329](https://github.com/kedacore/keda/pull/2329))
- Add Makefile mockgen targets ([#2090](https://github.com/kedacore/keda/issues/2090)|[#2184](https://github.com/kedacore/keda/pull/2184))
- Add github action to run e2e command "on-demand" ([#2241](https://github.com/kedacore/keda/issues/2241))
- Add execution url in the pr-e2e triggering comment and fix problem related with not starting with ([#2306](https://github.com/kedacore/keda/issues/2306))

## v2.4.0

### New

- Add Solace PubSub+ Event Broker scaler ([#1945](https://github.com/kedacore/keda/pull/1945))
- Add Selenium Grid scaler ([#1971](https://github.com/kedacore/keda/pull/1971))
- Add Kubernetes Workload scaler ([#2010](https://github.com/kedacore/keda/pull/2010))
- Introduce fallback functionality ([#1872](https://github.com/kedacore/keda/issues/1872))
- Introduce Idle Replica Mode ([#1958](https://github.com/kedacore/keda/pull/1958))
- ScaledJob: Support pod conditions for pending job count calculation ([#1970](https://github.com/kedacore/keda/pull/1970)|[#2009](https://github.com/kedacore/keda/pull/2009))

### Improvements

- Optimize Kafka scaler by fetching all topic offsets using a single HTTP request ([#1956](https://github.com/kedacore/keda/pull/1956))
- Adding ability to specify Kafka Broker Version ([#1866](https://github.com/kedacore/keda/pull/1866))
- Support custom metric name in RabbitMQ scaler ([#1976](https://github.com/kedacore/keda/pull/1976))
- Support using regex to select the queues in RabbitMQ scaler ([#1957](https://github.com/kedacore/keda/pull/1957))
- Extend Azure Monitor scaler to support custom metrics ([#1883](https://github.com/kedacore/keda/pull/1883))
- Support non-public cloud environments in the Azure Service Bus scaler ([#1907](https://github.com/kedacore/keda/pull/1907))
- Support non-public cloud environments in the Azure Storage Queue and Azure Storage Blob scalers ([#1863](https://github.com/kedacore/keda/pull/1863))
- Adjusts InfluxDB scaler to support queries that return integers in addition to those that return floats ([#1977](https://github.com/kedacore/keda/pull/1977))
- Allow InfluxDB `authToken`, `serverURL`, and `organizationName` to be sourced from `(Cluster)TriggerAuthentication` ([#1904](https://github.com/kedacore/keda/pull/1904))
- IBM MQ scaler password handling fix ([#1939](https://github.com/kedacore/keda/pull/1939))
- Metrics APIServer: Add ratelimiting parameters to override client ([#1944](https://github.com/kedacore/keda/pull/1944))
- Fix READY and ACTIVE fields of ScaledJob to show status when we run `kubectl get sj` ([#1855](https://github.com/kedacore/keda/pull/1855))
- Show HashiCorp Vault Address when using `kubectl get ta` or `kubectl get cta` ([#1862](https://github.com/kedacore/keda/pull/1862))
- Don't panic when HashiCorp Vault path doesn't exist ([#1864](https://github.com/kedacore/keda/pull/1864))

### Breaking Changes

- Fix `keda-system-auth-delegator` ClusterRoleBinding name ([#1616](https://github.com/kedacore/keda/pull/1616). Upgrading may leave a stray ClusterRoleBinding with the old name `keda:system:auth-delegator` behind.

### Other

- Use `scaled[object/job].keda.sh/` prefix for KEDA related labels ([#2008](https://github.com/kedacore/keda/pull/2008))

## v2.3.0

### New

- Add Azure Pipelines Scaler ([#1706](https://github.com/kedacore/keda/pull/1706))
- Add OpenStack Metrics Scaler ([#1382](https://github.com/kedacore/keda/issues/1382))
- Added basic, tls and bearer authentication support to the Prometheus scaler [#1559](https://github.com/kedacore/keda/issues/1559)
- Add header Origin to Apache Artemis scaler [#1796](https://github.com/kedacore/keda/pull/1796)

### Improvements

- Azure Service Bus Scaler: Namespace from `connectionString` parameter is added to `metricName` due to uniqueness violation for clusters having more than one queue with the same name  ([#1755](https://github.com/kedacore/keda/issues/1755))
- Remove app.kubernetes.io/version label from label selectors ([#1696](https://github.com/kedacore/keda/pull/1696))
- Apache Kafka Scaler: Add `allowIdleConsumers` to the list of trigger parameters ([#1684](https://github.com/kedacore/keda/pull/1684))
- Fixed goroutine leaks in usage of timers ([#1704](https://github.com/kedacore/keda/pull/1704) | [#1739](https://github.com/kedacore/keda/pull/1739))
- Setting timeouts in the HTTP client used by the IBM MQ scaler ([#1758](https://github.com/kedacore/keda/pull/1758))
- Fix cleanup of removed triggers ([#1768](https://github.com/kedacore/keda/pull/1768))
- Eventhub Scaler: Add trigger parameter `checkpointStrategy` to support more language-specific checkpoints ([#1621](https://github.com/kedacore/keda/pull/1621))
- Fix Azure Blob scaler when using multiple triggers with the same `blobContainerName` and added a optional `metricName` field ([#1816](https://github.com/kedacore/keda/pull/1816))

### Breaking Changes

- None.

### Other

- Adding OpenStack Swift scaler end-to-end tests ([#1522](https://github.com/kedacore/keda/pull/1522))
- Pass deepCopy objects to the polling goroutines ([#1812](https://github.com/kedacore/keda/pull/1812))

## v2.2.0

### New

- Emit Kubernetes Events on KEDA events ([#1523](https://github.com/kedacore/keda/pull/1523) | [#1647](https://github.com/kedacore/keda/pull/1647))
- Support Quantities in Metrics API scaler ([#1667](https://github.com/kedacore/keda/issues/1667))
- Add Microsoft SQL Server (MSSQL) scaler ([#674](https://github.com/kedacore/keda/issues/674) | [docs](https://keda.sh/docs/2.2/scalers/mssql/))
- Add `publishRate` trigger to RabbitMQ scaler ([#1653](https://github.com/kedacore/keda/pull/1653))
- ScaledJob: support metadata labels in Job template ([#1686](https://github.com/kedacore/keda/pull/1686))

### Improvements

- Add `KEDA_HTTP_DEFAULT_TIMEOUT` support in Operator ([#1548](https://github.com/kedacore/keda/issues/1548))
- Removed `MIN field` for ScaledJob ([#1553](https://github.com/kedacore/keda/pull/1553))
- Add container port for Prometheus on Operator YAML ([#1562](https://github.com/kedacore/keda/pull/1562))
- Fix a memory leak in Kafka client and close push scalers ([#1565](https://github.com/kedacore/keda/issues/1565))
- Add 'Metadata' header to AAD podIdentity request ([#1566](https://github.com/kedacore/keda/issues/1566))
- KEDA should make sure generate correct labels for HPA ([#1630](https://github.com/kedacore/keda/issues/1630))
- Fix memory leak by checking triggers uniqueness properly ([#1640](https://github.com/kedacore/keda/pull/1640))
- Print correct ScaleTarget Kind in Events ([#1641](https://github.com/kedacore/keda/pull/1641))
- Fixed KEDA ClusterRoles to give permissions for ClusterTriggerAuthentications ([#1645](https://github.com/kedacore/keda/pull/1645))
- Make `swiftURL` parameter optional for the OpenStack Swift scaler ([#1652](https://github.com/kedacore/keda/pull/1652))
- Fix memory leak of `keda-metrics-apiserver` by setting a controller-runtime logger properly ([#1654](https://github.com/kedacore/keda/pull/1654))
- AWS SQS Scaler: Add Visible + NotVisible messages for scaling considerations ([#1664](https://github.com/kedacore/keda/pull/1664))
- Fixing behavior on ScaledJob with incorrect External Scaler ([#1672](https://github.com/kedacore/keda/pull/1672))

### Breaking Changes

- None.

### Other

- None.

## v2.1.0

### New

- Can use Pod Identity with Azure Event Hub scaler ([#994](https://github.com/kedacore/keda/issues/994))
- Introducing InfluxDB scaler ([#1239](https://github.com/kedacore/keda/issues/1239))
- Add Redis cluster support for Redis list and Redis streams scalers ([#1437](https://github.com/kedacore/keda/pull/1437))
- Global authentication credentials can be managed using `ClusterTriggerAuthentication` objects ([#1452](https://github.com/kedacore/keda/pull/1452))
- Introducing OpenStack Swift scaler ([#1342](https://github.com/kedacore/keda/issues/1342))
- Introducing MongoDB scaler ([#1467](https://github.com/kedacore/keda/pull/1467))

### Improvements

- Support add ScaledJob's label to its job ([#1311](https://github.com/kedacore/keda/issues/1311))
- Bug fix in aws_iam_authorization to utilize correct secret from env key name ([#1332](https://github.com/kedacore/keda/pull/1332))
- Add metricName field to postgres scaler and auto generate if not defined ([#1381](https://github.com/kedacore/keda/pull/1381))
- Mask password in postgres scaler auto generated metricName ([#1381](https://github.com/kedacore/keda/pull/1381))
- Bug fix for pending jobs in ScaledJob's accurateScalingStrategy ([#1323](https://github.com/kedacore/keda/issues/1323))
- Fix memory leak because of unclosed scalers ([#1413](https://github.com/kedacore/keda/issues/1413))
- Override the vhost on a RabbitMQ scaler via `vhostName` in the metadata ([#1451](https://github.com/kedacore/keda/pull/1451))
- Optimize Kafka scaler's `getLagForPartition` function ([#1464](https://github.com/kedacore/keda/pull/1464))
- Reduce unnecessary /scale requests from ScaledObject controller ([#1453](https://github.com/kedacore/keda/pull/1453))
- Add support for the `WATCH_NAMESPACE` environment variable to the operator ([#1474](https://github.com/kedacore/keda/pull/1474))
- Automatically determine the RabbitMQ protocol when possible, and support setting the protocl via TriggerAuthentication ([#1459](https://github.com/kedacore/keda/pull/1459), [#1483](https://github.com/kedacore/keda/pull/1483))
- Improve performance when fetching pod information ([#1457](https://github.com/kedacore/keda/pull/1457))
- Improve performance when fetching current scaling information on Deployments ([#1458](https://github.com/kedacore/keda/pull/1458))
- Improve error reporting in prometheus scaler ([#1497](https://github.com/kedacore/keda/pull/1497))
- Check that metricNames are unique in ScaledObject ([#1390](https://github.com/kedacore/keda/pull/1390))
- Serve OpenAPI spec from KEDA Metrics Apiserver ([#1512](https://github.com/kedacore/keda/pull/1512))
- Support metrics with multiple dimensions and configurable metricValues on AWS Cloudwatch Scaler ([#1230](https://github.com/kedacore/keda/issues/1230))
- Show `MIN/MAX` replica counts when using `kubectl get scaledobject/scaledjob` ([#1534](https://github.com/kedacore/keda/pull/1534))
- Fix unnecessary HPA updates when Resource based Trigger is used ([#1541](https://github.com/kedacore/keda/pull/1541))

### Breaking Changes

None.

### Other

- Bump go module version to v2 ([#1324](https://github.com/kedacore/keda/pull/1324))

## v2.0.0

### New

- KEDA uses a dedicated [HTTP client](https://pkg.go.dev/net/http#Client), connection pool, and (optional) TLS certificate for each configured scaler
- KEDA scales any CustomResource that implements Scale subresource ([#703](https://github.com/kedacore/keda/issues/703))
- Provide KEDA go-client ([#494](https://github.com/kedacore/keda/issues/494))
- Define KEDA readiness and liveness probes ([#788](https://github.com/kedacore/keda/issues/788))
- KEDA Support for configurable scaling behavior in HPA v2beta2 ([#802](https://github.com/kedacore/keda/issues/802))
- Add External Push scaler ([#820](https://github.com/kedacore/keda/issues/820) | [docs](https://keda.sh/docs/2.0/scalers/external-push/))
- Managed Identity support for Azure Monitor scaler ([#936](https://github.com/kedacore/keda/issues/936))
- Add support for multiple triggers on ScaledObject ([#476](https://github.com/kedacore/keda/issues/476))
- Add consumer offset reset policy option to Kafka scaler ([#925](https://github.com/kedacore/keda/pull/925))
- Add option to restore to original replica count after ScaledObject's deletion ([#219](https://github.com/kedacore/keda-docs/pull/219))
- Add Prometheus metrics for KEDA Metrics API Server ([#823](https://github.com/kedacore/keda/issues/823) | [docs](https://keda.sh/docs/2.0/operate/#prometheus-exporter-metrics))
- Add support for multiple redis list types in redis list scaler ([#1006](https://github.com/kedacore/keda/pull/1006)) | [docs](https://keda.sh/docs/2.0/scalers/redis-lists/))
- Introduce Azure Log Analytics scaler ([#1061](https://github.com/kedacore/keda/issues/1061)) | [docs](https://keda.sh/docs/2.0/scalers/azure-log-analytics/))
- Add Metrics API Scaler ([#1026](https://github.com/kedacore/keda/pull/1026))
- Add cpu/memory Scaler ([#1215](https://github.com/kedacore/keda/pull/1215))
- Add Scaling Strategy for ScaledJob ([#1227](https://github.com/kedacore/keda/pull/1227))
- Add IBM MQ Scaler ([#1253](https://github.com/kedacore/keda/issues/1253))

### Improvements

- Move from autoscaling `v2beta1` to `v2beta2` for HPA ([#721](https://github.com/kedacore/keda/issues/721))
- Introduce shortnames for CRDs ([#774](https://github.com/kedacore/keda/issues/774))
- Improve `kubectl get scaledobject` to show related trigger authentication ([#777](https://github.com/kedacore/keda/issues/777))
- Improve `kubectl get triggerauthentication` to show information about configured parameters ([#778](https://github.com/kedacore/keda/issues/778))
- Added ScaledObject Status Conditions to display status of scaling ([#750](https://github.com/kedacore/keda/pull/750))
- Added optional authentication parameters for the Redis Scaler ([#962](https://github.com/kedacore/keda/pull/962))
- Improved GCP PubSub Scaler performance by closing the client correctly ([#1087](https://github.com/kedacore/keda/pull/1087))
- Added support for Trigger Authentication for GCP PubSub scaler ([#1291](https://github.com/kedacore/keda/pull/1291))

### Breaking Changes

- Change `apiGroup` from `keda.k8s.io` to `keda.sh` ([#552](https://github.com/kedacore/keda/issues/552))
- Introduce a separate ScaledObject and ScaledJob([#653](https://github.com/kedacore/keda/issues/653))
- Remove `New()` and `Close()` from the interface of `service ExternalScaler` in `externalscaler.proto`.
- Removed deprecated brokerList for Kafka scaler ([#882](https://github.com/kedacore/keda/pull/882))
- All scalers metadata that is resolved from the scaleTarget environment have suffix `FromEnv` added. e.g: `connection` -> `connectionFromEnv`
- Kafka: split metadata and config for SASL and TLS ([#1074](https://github.com/kedacore/keda/pull/1074))
- Service Bus: `queueLength` is now called `messageCount` ([#1109](https://github.com/kedacore/keda/issues/1109))
- Use `host` instead of `apiHost` in `rabbitmq` scaler. Add `protocol` in trigger spec to specify which protocol should be used ([#1115](https://github.com/kedacore/keda/pull/1115))
- CRDs are using `apiextensions.k8s.io/v1` apiVersion ([#1202](https://github.com/kedacore/keda/pull/1202))

### Other
- Change API optional structs to pointers to conform with k8s guide ([#1170](https://github.com/kedacore/keda/issues/1170))
- Update Operator SDK and k8s deps ([#1007](https://github.com/kedacore/keda/pull/1007),[#870](https://github.com/kedacore/keda/issues/870),[#1180](https://github.com/kedacore/keda/pull/1180))
- Change Metrics Server image name from `keda-metrics-adapter` to `keda-metrics-apiserver` ([#1105](https://github.com/kedacore/keda/issues/1105))
- Add Argo Rollouts e2e test ([#1234](https://github.com/kedacore/keda/issues/1234))

## v1.5.0

Learn more about our release in [our milestone](https://github.com/kedacore/keda/milestone/12).

### New

- **Scalers**
    - Introduce Active MQ Artemis scaler ([Docs](https://keda.sh/docs/1.5/scalers/artemis/))
    - Introduce Redis Streams scaler ([Docs](https://keda.sh/docs/1.5/scalers/redis-streams/) | [Details](https://github.com/kedacore/keda/issues/746))
    - Introduce Cron scaler ([Docs](https://keda.sh/docs/1.5/scalers/cron/) | [Details](https://github.com/kedacore/keda/issues/812))
- **Secret Providers**
    - Introduce HashiCorp Vault secret provider ([Docs](https://keda.sh/docs/1.5/concepts/authentication/#hashicorp-vault-secrets) | [Details](https://github.com/kedacore/keda/issues/673))
- **Other**
    - Introduction of `nodeSelector` in raw YAML deployment specifications ([Details](https://github.com/kedacore/keda/pull/856))

### Improvements

- Improved message count determination when using `includeUnacked` in RabbitMQ scaler ([Details](https://github.com/kedacore/keda/pull/781))
- Fix for blank path without trailing slash in RabbitMQ scaler ([Details](https://github.com/kedacore/keda/issues/790))
- Improved parsing of connection strings to support `BlobEndpoint`, `QueueEndpoint`, `TableEndpoint` & `FileEndpoint` segments ([Details](https://github.com/kedacore/keda/issues/821))
- Support scaling when no storage checkpoint exists in Azure Event Hubs scaler ([Details](https://github.com/kedacore/keda/issues/797))
- GCP Pub Scaler should not panic on invalid credentials ([Details](https://github.com/kedacore/keda/issues/616))
- Make `queueLength` optional in RabbitMQ scaler ([Details](https://github.com/kedacore/keda/issues/880))

### Breaking Changes

None.

### Other

None.

## v1.4.1

### New

None

### Improvements

- Fix for scale-to-zero for Prometheus scaler no longer working ([#770](https://github.com/kedacore/keda/issues/770))
- Fix for passing default VHost for Rabbit MQ scaler no longer working ([#770](https://github.com/kedacore/keda/issues/768))
- Provide capability to define time encoding for operator ([#766](https://github.com/kedacore/keda/pull/766))

### Breaking Changes

None.

### Other

- Print version of metric adapter in logs ([#770](https://github.com/kedacore/keda/issues/748))

## v1.4.0

### New

- Extend RabbitMQ scaler to support count unacked messages([#700](https://github.com/kedacore/keda/pull/700))

### Improvements

- Fix scalers leaking ([#684](https://github.com/kedacore/keda/pull/684))
- Provide installation YAML package as release artifact ([#740](https://github.com/kedacore/keda/pull/740))
- Improve Azure Monitor scaler to handle queries without metrics ([#680](https://github.com/kedacore/keda/pull/680))
- Authenticate to AWS with dedicated role without AssumeRole permissions ([#656](https://github.com/kedacore/keda/pull/656))
- KEDA now respects label restrictions on Horizontal Pod Autoscaler to have max 63 chars ([#707](https://github.com/kedacore/keda/pull/707))
- KEDA will automatically assign `deploymentName` label if it was not defined in `ScaledObject` ([#709](https://github.com/kedacore/keda/pull/709))

### Breaking Changes

None.

### Other

- Adding label for metrics service selection ([#745](https://github.com/kedacore/keda/pull/745))
- Filter returned metrics from api server based on queried name ([#732](https://github.com/kedacore/keda/pull/732))
- Add redis host and port parameter to the scaler with tests ([#719](https://github.com/kedacore/keda/pull/719))
- Remove go micro version ([#718](https://github.com/kedacore/keda/pull/718))
- Update zero result return to be non-error inducing ([#695](https://github.com/kedacore/keda/pull/695))
- Return if kafka offset response is nil ([#689](https://github.com/kedacore/keda/pull/689))
- Fix typos in MySQL scaler ([#683](https://github.com/kedacore/keda/pull/683))
- Update README to mention CNCF ([#682](https://github.com/kedacore/keda/pull/682))

## v1.3.0

### New

- Add Azure monitor scaler ([#584](https://github.com/kedacore/keda/pull/584))
- Introduce changelog ([#664](https://github.com/kedacore/keda/pull/664))
- Introduce support for AWS pod identity ([#499](https://github.com/kedacore/keda/pull/499))

### Improvements

- Make targetQueryValue configurable in postgreSQL scaler ([#643](https://github.com/kedacore/keda/pull/643))
- Removed the need for deploymentName label ([#644](https://github.com/kedacore/keda/pull/644))
- Adding Kubernetes recommended labels to resources ([#596](https://github.com/kedacore/keda/pull/596))

### Breaking Changes

None.

### Other

- Updating license to Apache per CNCF donation ([#661](https://github.com/kedacore/keda/pull/661))

## v1.2.0

### New

- Introduce new Postgres scaler ([#553](https://github.com/kedacore/keda/issues/553))
- Introduce new MySQL scaler ([#564](https://github.com/kedacore/keda/issues/564))
- Provide SASL_SSL Plain authentication for Kafka trigger scalar to work with Event Hubs ([#585](https://github.com/kedacore/keda/issues/585))

### Improvements

- TLS parameter to Redis-scaler ([#540](https://github.com/kedacore/keda/issues/540))
- Redis db index option ([#577](https://github.com/kedacore/keda/issues/577))
- Optional param for ConfigMaps and Secrets ([#562](https://github.com/kedacore/keda/issues/562))
- Remove manually adding sslmode to connection string ([#558](https://github.com/kedacore/keda/issues/558))
- ScaledObject.Status update should handle stale resource ([#582](https://github.com/kedacore/keda/issues/582))
- Improve reconcile loop ([#581](https://github.com/kedacore/keda/issues/581))
- Address naming changes for postgresql scaler ([#593](https://github.com/kedacore/keda/issues/593))

### Breaking Changes

None.

### Other

- Move Metrics adapter into the separate Deployment ([#506](https://github.com/kedacore/keda/issues/506))
- Fix gopls location ([#574](https://github.com/kedacore/keda/issues/574))
- Add instructions on local development and debugging ([#583](https://github.com/kedacore/keda/issues/583))
- Add a checkenv target ([#600](https://github.com/kedacore/keda/issues/600))
- Mentioning problem with checksum mismatch error ([#605](https://github.com/kedacore/keda/issues/605))

## v1.1.0

### New

- Introduce new Huawei Cloud CloudEye scaler ([#478](https://github.com/kedacore/keda/issues/478))
- Introduce new kinesis stream scaler ([#526](https://github.com/kedacore/keda/issues/526))
- Introduce new Azure blob scaler ([#514](https://github.com/kedacore/keda/issues/514))
- Support for SASL authentication for Kafka scaler ([#486](https://github.com/kedacore/keda/issues/486))

### Improvements

- Event Hub scalar expansion to work with Java and C# applications ([#517](https://github.com/kedacore/keda/issues/517))
- Escape Prometheus querystring ([#521](https://github.com/kedacore/keda/issues/521))
- Change how number of pending messages is calculated and add more error handling. ([#533](https://github.com/kedacore/keda/issues/533))
- Service bus scaler pod identity fix ([#534](https://github.com/kedacore/keda/issues/534))
- Eventhub scalar fix ([#537](https://github.com/kedacore/keda/issues/537))
- Kafka scaler fix for SASL plaintext auth ([#544](https://github.com/kedacore/keda/issues/544))

### Breaking Changes

None.

### Other

- ScaledObject Status clean up ([#466](https://github.com/kedacore/keda/issues/466))
- Add default log level for operator ([#468](https://github.com/kedacore/keda/issues/468))
- Ensure get the metrics that have been aggregated ([#509](https://github.com/kedacore/keda/issues/509))
- Scale from zero when minReplicaCount is > 0 ([#524](https://github.com/kedacore/keda/issues/524))
- Total running Jobs must not exceed maxScale - Running jobs ([#528](https://github.com/kedacore/keda/issues/528))
- Check deploymentName definition in ScaledObject ([#532](https://github.com/kedacore/keda/issues/532))

## v1.0.0

### New

- Many more scalers added
- Scaler extensibility (run scalers in a different container and communicate with KEDA via gRPC)
- TriggerAuthentication and Pod Identity for identity based auth that can be shared across deployments
- Schedule jobs on events in addition scaling out deployments

### Improvements

- Additional tests and automation through GitHub Actions

### Breaking Changes

- RabbitMQ `host` property now must resolve from a secret ([#347](https://github.com/kedacore/keda/issues/347))

### Other

None.<|MERGE_RESOLUTION|>--- conflicted
+++ resolved
@@ -52,7 +52,7 @@
 
 ### Improvements
 
-- TODO ([#XXX](https://github.com/kedacore/keda/issue/XXX))
+- **Azure Pod Identity**: Add validation of identity ID to prevent usage of empty identity ID ([#4528](https://github.com/kedacore/keda/issues/4528))
 
 ### Fixes
 
@@ -122,12 +122,8 @@
 - **General**: Allow to change the port of the Admission Webhook ([#468](https://github.com/kedacore/charts/issues/468))
 - **General**: Enable secret scanning in GitHub repo
 - **General**: Metrics Adapter: remove deprecated Prometheus Metrics and non-gRPC code ([#3930](https://github.com/kedacore/keda/issues/3930))
-<<<<<<< HEAD
-- **Azure Pod Identity**: Add validation of identity ID to prevent usage of empty identity ID ([#4528](https://github.com/kedacore/keda/issues/4528))
-=======
 - **General**: Kubernetes v1.25, v1.26 or v1.27 are supported
 - **AWS DynamoDB**: Add support for `indexName` ([#4680](https://github.com/kedacore/keda/issues/4680))
->>>>>>> 470e8225
 - **Azure Data Explorer Scaler**: Use azidentity SDK ([#4489](https://github.com/kedacore/keda/issues/4489))
 - **External Scaler**: Add tls options in TriggerAuth metadata. ([#3565](https://github.com/kedacore/keda/issues/3565))
 - **GCP PubSub Scaler**: Make it more flexible for metrics ([#4243](https://github.com/kedacore/keda/issues/4243))
