--- conflicted
+++ resolved
@@ -52,11 +52,8 @@
 
 ### Improvements
 
-<<<<<<< HEAD
 - **Azure Pod Identity**: Add validation of identity ID to prevent usage of empty identity ID ([#4528](https://github.com/kedacore/keda/issues/4528))
-=======
 - **General:**: Add ScaledObject/ScaledJob names to output of `kubectl get triggerauthentication/clustertriggerauthentication` ([#796](https://github.com/kedacore/keda/issues/796))
->>>>>>> 9dbd41e2
 
 ### Fixes
 
