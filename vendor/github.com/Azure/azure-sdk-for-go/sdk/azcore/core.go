//go:build go1.18
// +build go1.18

// Copyright (c) Microsoft Corporation. All rights reserved.
// Licensed under the MIT License.

package azcore

import (
	"reflect"

	"github.com/Azure/azure-sdk-for-go/sdk/azcore/internal/exported"
	"github.com/Azure/azure-sdk-for-go/sdk/azcore/internal/shared"
	"github.com/Azure/azure-sdk-for-go/sdk/azcore/policy"
	"github.com/Azure/azure-sdk-for-go/sdk/azcore/runtime"
	"github.com/Azure/azure-sdk-for-go/sdk/azcore/tracing"
)

// AccessToken represents an Azure service bearer access token with expiry information.
type AccessToken = exported.AccessToken

// TokenCredential represents a credential capable of providing an OAuth token.
type TokenCredential = exported.TokenCredential

// holds sentinel values used to send nulls
var nullables map[reflect.Type]interface{} = map[reflect.Type]interface{}{}

// NullValue is used to send an explicit 'null' within a request.
// This is typically used in JSON-MERGE-PATCH operations to delete a value.
func NullValue[T any]() T {
	t := shared.TypeOfT[T]()
	v, found := nullables[t]
	if !found {
		var o reflect.Value
		if k := t.Kind(); k == reflect.Map {
			o = reflect.MakeMap(t)
		} else if k == reflect.Slice {
			// empty slices appear to all point to the same data block
			// which causes comparisons to become ambiguous.  so we create
			// a slice with len/cap of one which ensures a unique address.
			o = reflect.MakeSlice(t, 1, 1)
		} else {
			o = reflect.New(t.Elem())
		}
		v = o.Interface()
		nullables[t] = v
	}
	// return the sentinel object
	return v.(T)
}

// IsNullValue returns true if the field contains a null sentinel value.
// This is used by custom marshallers to properly encode a null value.
func IsNullValue[T any](v T) bool {
	// see if our map has a sentinel object for this *T
	t := reflect.TypeOf(v)
	if o, found := nullables[t]; found {
		o1 := reflect.ValueOf(o)
		v1 := reflect.ValueOf(v)
		// we found it; return true if v points to the sentinel object.
		// NOTE: maps and slices can only be compared to nil, else you get
		// a runtime panic.  so we compare addresses instead.
		return o1.Pointer() == v1.Pointer()
	}
	// no sentinel object for this *t
	return false
}

// ClientOptions contains configuration settings for a client's pipeline.
type ClientOptions = policy.ClientOptions

// Client is a basic HTTP client.  It consists of a pipeline and tracing provider.
type Client struct {
	pl runtime.Pipeline
	tr tracing.Tracer

	// cached on the client to support shallow copying with new values
<<<<<<< HEAD
	tp        tracing.Provider
	modVer    string
	namespace string
=======
	tp     tracing.Provider
	modVer string
>>>>>>> b7c3d24c
}

// NewClient creates a new Client instance with the provided values.
//   - clientName - the fully qualified name of the client ("module/package.Client"); this is used by the telemetry policy and tracing provider.
//     if module and package are the same value, the "module/" prefix can be omitted.
//   - moduleVersion - the semantic version of the containing module; used by the telemetry policy
//   - plOpts - pipeline configuration options; can be the zero-value
//   - options - optional client configurations; pass nil to accept the default values
func NewClient(clientName, moduleVersion string, plOpts runtime.PipelineOptions, options *ClientOptions) (*Client, error) {
	mod, client, err := shared.ExtractModuleName(clientName)
	if err != nil {
		return nil, err
	}

	if options == nil {
		options = &ClientOptions{}
	}

	if !options.Telemetry.Disabled {
		if err := shared.ValidateModVer(moduleVersion); err != nil {
			return nil, err
		}
	}

	pl := runtime.NewPipeline(mod, moduleVersion, plOpts, options)

	tr := options.TracingProvider.NewTracer(client, moduleVersion)
<<<<<<< HEAD
	if tr.Enabled() && plOpts.TracingNamespace != "" {
		tr.SetAttributes(tracing.Attribute{Key: "az.namespace", Value: plOpts.TracingNamespace})
	}

	return &Client{
		pl:        pl,
		tr:        tr,
		tp:        options.TracingProvider,
		modVer:    moduleVersion,
		namespace: plOpts.TracingNamespace,
=======

	return &Client{
		pl:     pl,
		tr:     tr,
		tp:     options.TracingProvider,
		modVer: moduleVersion,
>>>>>>> b7c3d24c
	}, nil
}

// Pipeline returns the pipeline for this client.
func (c *Client) Pipeline() runtime.Pipeline {
	return c.pl
}

// Tracer returns the tracer for this client.
func (c *Client) Tracer() tracing.Tracer {
	return c.tr
}

// WithClientName returns a shallow copy of the Client with its tracing client name changed to clientName.
// Note that the values for module name and version will be preserved from the source Client.
//   - clientName - the fully qualified name of the client ("package.Client"); this is used by the tracing provider when creating spans
func (c *Client) WithClientName(clientName string) *Client {
	tr := c.tp.NewTracer(clientName, c.modVer)
<<<<<<< HEAD
	if tr.Enabled() && c.namespace != "" {
		tr.SetAttributes(tracing.Attribute{Key: "az.namespace", Value: c.namespace})
	}
	return &Client{pl: c.pl, tr: tr, tp: c.tp, modVer: c.modVer, namespace: c.namespace}
=======
	return &Client{pl: c.pl, tr: tr, tp: c.tp, modVer: c.modVer}
>>>>>>> b7c3d24c
}<|MERGE_RESOLUTION|>--- conflicted
+++ resolved
@@ -75,14 +75,8 @@
 	tr tracing.Tracer
 
 	// cached on the client to support shallow copying with new values
-<<<<<<< HEAD
-	tp        tracing.Provider
-	modVer    string
-	namespace string
-=======
 	tp     tracing.Provider
 	modVer string
->>>>>>> b7c3d24c
 }
 
 // NewClient creates a new Client instance with the provided values.
@@ -110,25 +104,12 @@
 	pl := runtime.NewPipeline(mod, moduleVersion, plOpts, options)
 
 	tr := options.TracingProvider.NewTracer(client, moduleVersion)
-<<<<<<< HEAD
-	if tr.Enabled() && plOpts.TracingNamespace != "" {
-		tr.SetAttributes(tracing.Attribute{Key: "az.namespace", Value: plOpts.TracingNamespace})
-	}
-
-	return &Client{
-		pl:        pl,
-		tr:        tr,
-		tp:        options.TracingProvider,
-		modVer:    moduleVersion,
-		namespace: plOpts.TracingNamespace,
-=======
 
 	return &Client{
 		pl:     pl,
 		tr:     tr,
 		tp:     options.TracingProvider,
 		modVer: moduleVersion,
->>>>>>> b7c3d24c
 	}, nil
 }
 
@@ -147,12 +128,5 @@
 //   - clientName - the fully qualified name of the client ("package.Client"); this is used by the tracing provider when creating spans
 func (c *Client) WithClientName(clientName string) *Client {
 	tr := c.tp.NewTracer(clientName, c.modVer)
-<<<<<<< HEAD
-	if tr.Enabled() && c.namespace != "" {
-		tr.SetAttributes(tracing.Attribute{Key: "az.namespace", Value: c.namespace})
-	}
-	return &Client{pl: c.pl, tr: tr, tp: c.tp, modVer: c.modVer, namespace: c.namespace}
-=======
 	return &Client{pl: c.pl, tr: tr, tp: c.tp, modVer: c.modVer}
->>>>>>> b7c3d24c
 }