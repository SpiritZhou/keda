--- conflicted
+++ resolved
@@ -340,13 +340,8 @@
 	golang.org/x/crypto v0.19.0
 	golang.org/x/exp v0.0.0-20240112132812-db7319d0e0e3
 	golang.org/x/mod v0.14.0 // indirect
-<<<<<<< HEAD
 	golang.org/x/net v0.23.0 // indirect
 	golang.org/x/sys v0.18.0 // indirect
-=======
-	golang.org/x/net v0.21.0 // indirect
-	golang.org/x/sys v0.16.0 // indirect
->>>>>>> b13e2a46
 	golang.org/x/term v0.16.0 // indirect
 	golang.org/x/text v0.14.0 // indirect
 	golang.org/x/time v0.5.0 // indirect
